/*
 * Copyright (c) 2001 Fabrice Bellard
 *
 * Permission is hereby granted, free of charge, to any person obtaining a copy
 * of this software and associated documentation files (the "Software"), to deal
 * in the Software without restriction, including without limitation the rights
 * to use, copy, modify, merge, publish, distribute, sublicense, and/or sell
 * copies of the Software, and to permit persons to whom the Software is
 * furnished to do so, subject to the following conditions:
 *
 * The above copyright notice and this permission notice shall be included in
 * all copies or substantial portions of the Software.
 *
 * THE SOFTWARE IS PROVIDED "AS IS", WITHOUT WARRANTY OF ANY KIND, EXPRESS OR
 * IMPLIED, INCLUDING BUT NOT LIMITED TO THE WARRANTIES OF MERCHANTABILITY,
 * FITNESS FOR A PARTICULAR PURPOSE AND NONINFRINGEMENT. IN NO EVENT SHALL
 * THE AUTHORS OR COPYRIGHT HOLDERS BE LIABLE FOR ANY CLAIM, DAMAGES OR OTHER
 * LIABILITY, WHETHER IN AN ACTION OF CONTRACT, TORT OR OTHERWISE, ARISING FROM,
 * OUT OF OR IN CONNECTION WITH THE SOFTWARE OR THE USE OR OTHER DEALINGS IN
 * THE SOFTWARE.
 */

/**
 * @file
 * video decoding with libavcodec API example
 *
 * @example decode_video.c
 */

#include <stdio.h>
#include <stdlib.h>
#include <string.h>

#include <libavcodec/avcodec.h>

#define INBUF_SIZE 4096

static void pgm_save(unsigned char *buf, int wrap, int xsize, int ysize,
                     char *filename)
{
    FILE *f;
    int i;

    f = fopen(filename,"w");
    fprintf(f, "P5\n%d %d\n%d\n", xsize, ysize, 255);
    for (i = 0; i < ysize; i++)
        fwrite(buf + i * wrap, 1, xsize, f);
    fclose(f);
}

static void decode(AVCodecContext *dec_ctx, AVFrame *frame, AVPacket *pkt,
                   const char *filename)
{
    char buf[1024];
    int ret;

    ret = avcodec_send_packet(dec_ctx, pkt);
    if (ret < 0) {
        fprintf(stderr, "Error sending a packet for decoding\n");
        exit(1);
    }

    while (ret >= 0) {
        ret = avcodec_receive_frame(dec_ctx, frame);
        if (ret == AVERROR(EAGAIN) || ret == AVERROR_EOF)
            return;
        else if (ret < 0) {
            fprintf(stderr, "Error during decoding\n");
            exit(1);
        }
<<<<<<< HEAD
        if (got_picture) {
            printf("saving frame %3d\n", dec_ctx->frame_number);
            fflush(stdout);

            /* the picture is allocated by the decoder. no need to
               free it */
            snprintf(buf, sizeof(buf), filename, dec_ctx->frame_number);
            pgm_save(frame->data[0], frame->linesize[0],
                     frame->width, frame->height, buf);
        }
        if (pkt->data) {
            pkt->size -= ret;
            pkt->data += ret;
        }
=======

        printf("saving frame %3d\n", dec_ctx->frame_number);
        fflush(stdout);

        /* the picture is allocated by the decoder. no need to
           free it */
        snprintf(buf, sizeof(buf), filename, dec_ctx->frame_number);
        pgm_save(frame->data[0], frame->linesize[0],
                 frame->width, frame->height, buf);
>>>>>>> 728ea23c
    }
}

int main(int argc, char **argv)
{
    const char *filename, *outfilename;
    const AVCodec *codec;
    AVCodecParserContext *parser;
    AVCodecContext *c= NULL;
    FILE *f;
    AVFrame *frame;
    uint8_t inbuf[INBUF_SIZE + AV_INPUT_BUFFER_PADDING_SIZE];
    uint8_t *data;
    size_t   data_size;
    int ret;
    AVPacket avpkt;

    if (argc <= 2) {
        fprintf(stderr, "Usage: %s <input file> <output file>\n", argv[0]);
        exit(0);
    }
    filename    = argv[1];
    outfilename = argv[2];

    avcodec_register_all();

    av_init_packet(&avpkt);

    /* set end of buffer to 0 (this ensures that no overreading happens for damaged MPEG streams) */
    memset(inbuf + INBUF_SIZE, 0, AV_INPUT_BUFFER_PADDING_SIZE);

    /* find the MPEG-1 video decoder */
    codec = avcodec_find_decoder(AV_CODEC_ID_MPEG1VIDEO);
    if (!codec) {
        fprintf(stderr, "Codec not found\n");
        exit(1);
    }

    parser = av_parser_init(codec->id);
    if (!parser) {
        fprintf(stderr, "parser not found\n");
        exit(1);
    }

    c = avcodec_alloc_context3(codec);
    if (!c) {
        fprintf(stderr, "Could not allocate video codec context\n");
        exit(1);
    }

    /* For some codecs, such as msmpeg4 and mpeg4, width and height
       MUST be initialized there because this information is not
       available in the bitstream. */

    /* open it */
    if (avcodec_open2(c, codec, NULL) < 0) {
        fprintf(stderr, "Could not open codec\n");
        exit(1);
    }

    f = fopen(filename, "rb");
    if (!f) {
        fprintf(stderr, "Could not open %s\n", filename);
        exit(1);
    }

    frame = av_frame_alloc();
    if (!frame) {
        fprintf(stderr, "Could not allocate video frame\n");
        exit(1);
    }

    while (!feof(f)) {
        /* read raw data from the input file */
        data_size = fread(inbuf, 1, INBUF_SIZE, f);
        if (!data_size)
            break;

        /* use the parser to split the data into frames */
        data = inbuf;
        while (data_size > 0) {
            ret = av_parser_parse2(parser, c, &avpkt.data, &avpkt.size,
                                   data, data_size, AV_NOPTS_VALUE, AV_NOPTS_VALUE, 0);
            if (ret < 0) {
                fprintf(stderr, "Error while parsing\n");
                exit(1);
            }
            data      += ret;
            data_size -= ret;

            if (avpkt.size)
                decode(c, frame, &avpkt, outfilename);
         }
     }

    /* flush the decoder */
<<<<<<< HEAD
    avpkt.data = NULL;
    avpkt.size = 0;
    decode(c, frame, &avpkt, outfilename);
=======
    decode(c, picture, NULL, outfilename);
>>>>>>> 728ea23c

    fclose(f);

    av_parser_close(parser);
    avcodec_free_context(&c);
    av_frame_free(&frame);

    return 0;
}<|MERGE_RESOLUTION|>--- conflicted
+++ resolved
@@ -68,22 +68,6 @@
             fprintf(stderr, "Error during decoding\n");
             exit(1);
         }
-<<<<<<< HEAD
-        if (got_picture) {
-            printf("saving frame %3d\n", dec_ctx->frame_number);
-            fflush(stdout);
-
-            /* the picture is allocated by the decoder. no need to
-               free it */
-            snprintf(buf, sizeof(buf), filename, dec_ctx->frame_number);
-            pgm_save(frame->data[0], frame->linesize[0],
-                     frame->width, frame->height, buf);
-        }
-        if (pkt->data) {
-            pkt->size -= ret;
-            pkt->data += ret;
-        }
-=======
 
         printf("saving frame %3d\n", dec_ctx->frame_number);
         fflush(stdout);
@@ -93,7 +77,6 @@
         snprintf(buf, sizeof(buf), filename, dec_ctx->frame_number);
         pgm_save(frame->data[0], frame->linesize[0],
                  frame->width, frame->height, buf);
->>>>>>> 728ea23c
     }
 }
 
@@ -190,13 +173,7 @@
      }
 
     /* flush the decoder */
-<<<<<<< HEAD
-    avpkt.data = NULL;
-    avpkt.size = 0;
-    decode(c, frame, &avpkt, outfilename);
-=======
-    decode(c, picture, NULL, outfilename);
->>>>>>> 728ea23c
+    decode(c, frame, NULL, outfilename);
 
     fclose(f);
 
