--- conflicted
+++ resolved
@@ -64,11 +64,13 @@
     const char *name;
     void (*func)(void);
 } tests[] = {
-<<<<<<< HEAD
 #if CONFIG_AVCODEC
     #if CONFIG_ALAC_DECODER
         { "alacdsp", checkasm_check_alacdsp },
     #endif
+    #if CONFIG_AUDIODSP
+        { "audiodsp", checkasm_check_audiodsp },
+    #endif
     #if CONFIG_BLOCKDSP
         { "blockdsp", checkasm_check_blockdsp },
     #endif
@@ -114,13 +116,6 @@
     #if CONFIG_VIDEODSP
         { "videodsp", checkasm_check_videodsp },
     #endif
-=======
-#if CONFIG_AUDIODSP
-    { "audiodsp", checkasm_check_audiodsp },
-#endif
-#if CONFIG_BLOCKDSP
-    { "blockdsp", checkasm_check_blockdsp },
->>>>>>> e9ef6171
 #endif
 #if CONFIG_AVFILTER
     #if CONFIG_BLEND_FILTER
