#! /bin/sh

config=$1

die(){
    echo "$@"
    exit 1
}

test -r "$config"  || die "usage: fate.sh <config>"

workdir=$(cd $(dirname $config) && pwd)
make=make
tar='tar c'

. "$config"

test -n "$slot"    || die "slot not specified"
test -n "$repo"    || die "repo not specified"
test -d "$samples" || die "samples location not specified"

: ${branch:=master}

lock(){
    lock=$1/fate.lock
    (set -C; exec >$lock) 2>/dev/null || return
    trap 'rm $lock' EXIT
}

checkout(){
    case "$repo" in
        file:*|/*) src="${repo#file:}"      ;;
        git:*)     git clone --quiet --branch "$branch" "$repo" "$src" ;;
    esac
}

update()(
    cd ${src} || return
    case "$repo" in
        git:*) git fetch --quiet --force && git reset --quiet --hard "origin/$branch" ;;
    esac
)

configure()(
    cd ${build} || return
    ${shell} ${src}/configure                                           \
        --prefix="${inst}"                                              \
        --samples="${samples}"                                          \
        --enable-gpl                                                    \
        --enable-memory-poisoning                                       \
        --enable-avresample                                             \
        ${arch:+--arch=$arch}                                           \
        ${cpu:+--cpu="$cpu"}                                            \
        ${toolchain:+--toolchain="$toolchain"}                          \
        ${cross_prefix:+--cross-prefix="$cross_prefix"}                 \
        ${as:+--as="$as"}                                               \
        ${cc:+--cc="$cc"}                                               \
        ${ld:+--ld="$ld"}                                               \
        ${target_os:+--target-os="$target_os"}                          \
        ${sysroot:+--sysroot="$sysroot"}                                \
        ${target_exec:+--target-exec="$target_exec"}                    \
        ${target_path:+--target-path="$target_path"}                    \
        ${target_samples:+--target-samples="$target_samples"}           \
        ${extra_cflags:+--extra-cflags="$extra_cflags"}                 \
        ${extra_ldflags:+--extra-ldflags="$extra_ldflags"}              \
        ${extra_libs:+--extra-libs="$extra_libs"}                       \
        ${extra_conf}
)

compile()(
    cd ${build} || return
    ${make} ${makeopts} && ${make} install
)

fate()(
    test "$build_only" = "yes" && return
    cd ${build} || return
    ${make} ${makeopts_fate-${makeopts}} -k fate
)

clean(){
    rm -rf ${build} ${inst}
}

report(){
    date=$(date -u +%Y%m%d%H%M%S)
    echo "fate:1:${date}:${slot}:${version}:$1:$2:${branch}:${comment}" >report
<<<<<<< HEAD
    cat ${build}/config.fate >>report
    cat ${build}/tests/data/fate/*.rep >>report 2>/dev/null || for i in ${build}/tests/data/fate/*.rep ; do cat "$i" >>report 2>/dev/null; done
=======
    cat ${build}/avbuild/config.fate ${build}/tests/data/fate/*.rep >> report 2> /dev/null
>>>>>>> 11a9320d
    test -n "$fate_recv" && $tar report *.log | gzip | $fate_recv
}

fail(){
    report "$@"
    clean
    exit
}

mkdir -p ${workdir} || die "Error creating ${workdir}"
lock ${workdir}     || die "${workdir} locked"
cd ${workdir}       || die "cd ${workdir} failed"

src=${workdir}/src
: ${build:=${workdir}/build}
: ${inst:=${workdir}/install}

test -d "$src" && update || checkout || die "Error fetching source"

cd ${workdir}

version=$(${src}/avbuild/version.sh ${src})
test "$version" = "$(cat version-$slot 2>/dev/null)" && exit 0
echo ${version} >version-$slot

rm -rf "${build}" *.log
mkdir -p ${build}

configure >configure.log 2>&1 || fail 3 "error configuring"
compile   >compile.log   2>&1 || fail 2 "error compiling"
fate      >test.log      2>&1 || fail 1 "error testing"
report 0 success
clean<|MERGE_RESOLUTION|>--- conflicted
+++ resolved
@@ -85,12 +85,8 @@
 report(){
     date=$(date -u +%Y%m%d%H%M%S)
     echo "fate:1:${date}:${slot}:${version}:$1:$2:${branch}:${comment}" >report
-<<<<<<< HEAD
-    cat ${build}/config.fate >>report
+    cat ${build}/ffbuild/config.fate >>report
     cat ${build}/tests/data/fate/*.rep >>report 2>/dev/null || for i in ${build}/tests/data/fate/*.rep ; do cat "$i" >>report 2>/dev/null; done
-=======
-    cat ${build}/avbuild/config.fate ${build}/tests/data/fate/*.rep >> report 2> /dev/null
->>>>>>> 11a9320d
     test -n "$fate_recv" && $tar report *.log | gzip | $fate_recv
 }
 
@@ -112,7 +108,7 @@
 
 cd ${workdir}
 
-version=$(${src}/avbuild/version.sh ${src})
+version=$(${src}/ffbuild/version.sh ${src})
 test "$version" = "$(cat version-$slot 2>/dev/null)" && exit 0
 echo ${version} >version-$slot
 
