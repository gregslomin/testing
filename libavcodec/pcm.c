--- conflicted
+++ resolved
@@ -298,22 +298,7 @@
 
     /* av_get_bits_per_sample returns 0 for AV_CODEC_ID_PCM_DVD */
     samples_per_block = 1;
-<<<<<<< HEAD
-    if (avctx->codec_id == AV_CODEC_ID_PCM_DVD) {
-        if (avctx->bits_per_coded_sample != 20 &&
-            avctx->bits_per_coded_sample != 24) {
-            av_log(avctx, AV_LOG_ERROR,
-                   "PCM DVD unsupported sample depth %i\n",
-                   avctx->bits_per_coded_sample);
-            return AVERROR(EINVAL);
-        }
-        /* 2 samples are interleaved per block in PCM_DVD */
-        samples_per_block = 2;
-        sample_size       = avctx->bits_per_coded_sample * 2 / 8;
-    } else if (avctx->codec_id == AV_CODEC_ID_PCM_LXF) {
-=======
     if (avctx->codec_id == AV_CODEC_ID_PCM_LXF) {
->>>>>>> a42e3a67
         /* we process 40-bit blocks per channel for LXF */
         samples_per_block = 2;
         sample_size       = 5;
@@ -555,12 +540,7 @@
     PCM_DECODER(id, sample_fmt_, name, long_name_)
 
 /* Note: Do not forget to add new entries to the Makefile as well. */
-<<<<<<< HEAD
 PCM_CODEC  (PCM_ALAW,         AV_SAMPLE_FMT_S16, pcm_alaw,         "PCM A-law / G.711 A-law");
-PCM_DECODER(PCM_DVD,          AV_SAMPLE_FMT_S32, pcm_dvd,          "PCM signed 20|24-bit big-endian");
-=======
-PCM_CODEC  (PCM_ALAW,         AV_SAMPLE_FMT_S16, pcm_alaw,         "PCM A-law");
->>>>>>> a42e3a67
 PCM_CODEC  (PCM_F32BE,        AV_SAMPLE_FMT_FLT, pcm_f32be,        "PCM 32-bit floating point big-endian");
 PCM_CODEC  (PCM_F32LE,        AV_SAMPLE_FMT_FLT, pcm_f32le,        "PCM 32-bit floating point little-endian");
 PCM_CODEC  (PCM_F64BE,        AV_SAMPLE_FMT_DBL, pcm_f64be,        "PCM 64-bit floating point big-endian");
