/*
 * DCA compatible decoder
 * Copyright (C) 2004 Gildas Bazin
 * Copyright (C) 2004 Benjamin Zores
 * Copyright (C) 2006 Benjamin Larsson
 * Copyright (C) 2007 Konstantin Shishkov
 * Copyright (C) 2012 Paul B Mahol
 * Copyright (C) 2014 Niels Möller
 *
 * This file is part of FFmpeg.
 *
 * FFmpeg is free software; you can redistribute it and/or
 * modify it under the terms of the GNU Lesser General Public
 * License as published by the Free Software Foundation; either
 * version 2.1 of the License, or (at your option) any later version.
 *
 * FFmpeg is distributed in the hope that it will be useful,
 * but WITHOUT ANY WARRANTY; without even the implied warranty of
 * MERCHANTABILITY or FITNESS FOR A PARTICULAR PURPOSE.  See the GNU
 * Lesser General Public License for more details.
 *
 * You should have received a copy of the GNU Lesser General Public
 * License along with FFmpeg; if not, write to the Free Software
 * Foundation, Inc., 51 Franklin Street, Fifth Floor, Boston, MA 02110-1301 USA
 */

#include <math.h>
#include <stddef.h>
#include <stdio.h>

#include "libavutil/attributes.h"
#include "libavutil/channel_layout.h"
#include "libavutil/common.h"
#include "libavutil/float_dsp.h"
#include "libavutil/internal.h"
#include "libavutil/intreadwrite.h"
#include "libavutil/mathematics.h"
#include "libavutil/opt.h"
#include "libavutil/samplefmt.h"

#include "avcodec.h"
#include "dca.h"
#include "dca_syncwords.h"
#include "dcadata.h"
#include "dcadsp.h"
#include "dcahuff.h"
#include "fft.h"
#include "fmtconvert.h"
#include "get_bits.h"
#include "internal.h"
#include "mathops.h"
#include "synth_filter.h"

#if ARCH_ARM
#   include "arm/dca.h"
#endif

enum DCAMode {
    DCA_MONO = 0,
    DCA_CHANNEL,
    DCA_STEREO,
    DCA_STEREO_SUMDIFF,
    DCA_STEREO_TOTAL,
    DCA_3F,
    DCA_2F1R,
    DCA_3F1R,
    DCA_2F2R,
    DCA_3F2R,
    DCA_4F2R
};


enum DCAXxchSpeakerMask {
    DCA_XXCH_FRONT_CENTER          = 0x0000001,
    DCA_XXCH_FRONT_LEFT            = 0x0000002,
    DCA_XXCH_FRONT_RIGHT           = 0x0000004,
    DCA_XXCH_SIDE_REAR_LEFT        = 0x0000008,
    DCA_XXCH_SIDE_REAR_RIGHT       = 0x0000010,
    DCA_XXCH_LFE1                  = 0x0000020,
    DCA_XXCH_REAR_CENTER           = 0x0000040,
    DCA_XXCH_SURROUND_REAR_LEFT    = 0x0000080,
    DCA_XXCH_SURROUND_REAR_RIGHT   = 0x0000100,
    DCA_XXCH_SIDE_SURROUND_LEFT    = 0x0000200,
    DCA_XXCH_SIDE_SURROUND_RIGHT   = 0x0000400,
    DCA_XXCH_FRONT_CENTER_LEFT     = 0x0000800,
    DCA_XXCH_FRONT_CENTER_RIGHT    = 0x0001000,
    DCA_XXCH_FRONT_HIGH_LEFT       = 0x0002000,
    DCA_XXCH_FRONT_HIGH_CENTER     = 0x0004000,
    DCA_XXCH_FRONT_HIGH_RIGHT      = 0x0008000,
    DCA_XXCH_LFE2                  = 0x0010000,
    DCA_XXCH_SIDE_FRONT_LEFT       = 0x0020000,
    DCA_XXCH_SIDE_FRONT_RIGHT      = 0x0040000,
    DCA_XXCH_OVERHEAD              = 0x0080000,
    DCA_XXCH_SIDE_HIGH_LEFT        = 0x0100000,
    DCA_XXCH_SIDE_HIGH_RIGHT       = 0x0200000,
    DCA_XXCH_REAR_HIGH_CENTER      = 0x0400000,
    DCA_XXCH_REAR_HIGH_LEFT        = 0x0800000,
    DCA_XXCH_REAR_HIGH_RIGHT       = 0x1000000,
    DCA_XXCH_REAR_LOW_CENTER       = 0x2000000,
    DCA_XXCH_REAR_LOW_LEFT         = 0x4000000,
    DCA_XXCH_REAR_LOW_RIGHT        = 0x8000000,
};

#define DCA_DOLBY                  101           /* FIXME */

#define DCA_CHANNEL_BITS             6
#define DCA_CHANNEL_MASK          0x3F

#define DCA_LFE                   0x80

#define HEADER_SIZE                 14

#define DCA_NSYNCAUX        0x9A1105A0


/** Bit allocation */
typedef struct BitAlloc {
    int offset;                 ///< code values offset
    int maxbits[8];             ///< max bits in VLC
    int wrap;                   ///< wrap for get_vlc2()
    VLC vlc[8];                 ///< actual codes
} BitAlloc;

static BitAlloc dca_bitalloc_index;    ///< indexes for samples VLC select
static BitAlloc dca_tmode;             ///< transition mode VLCs
static BitAlloc dca_scalefactor;       ///< scalefactor VLCs
static BitAlloc dca_smpl_bitalloc[11]; ///< samples VLCs

static av_always_inline int get_bitalloc(GetBitContext *gb, BitAlloc *ba,
                                         int idx)
{
    return get_vlc2(gb, ba->vlc[idx].table, ba->vlc[idx].bits, ba->wrap) +
           ba->offset;
}

static float dca_dmix_code(unsigned code);

static av_cold void dca_init_vlcs(void)
{
    static int vlcs_initialized = 0;
    int i, j, c = 14;
    static VLC_TYPE dca_table[23622][2];

    if (vlcs_initialized)
        return;

    dca_bitalloc_index.offset = 1;
    dca_bitalloc_index.wrap   = 2;
    for (i = 0; i < 5; i++) {
        dca_bitalloc_index.vlc[i].table           = &dca_table[ff_dca_vlc_offs[i]];
        dca_bitalloc_index.vlc[i].table_allocated = ff_dca_vlc_offs[i + 1] - ff_dca_vlc_offs[i];
        init_vlc(&dca_bitalloc_index.vlc[i], bitalloc_12_vlc_bits[i], 12,
                 bitalloc_12_bits[i], 1, 1,
                 bitalloc_12_codes[i], 2, 2, INIT_VLC_USE_NEW_STATIC);
    }
    dca_scalefactor.offset = -64;
    dca_scalefactor.wrap   = 2;
    for (i = 0; i < 5; i++) {
        dca_scalefactor.vlc[i].table           = &dca_table[ff_dca_vlc_offs[i + 5]];
        dca_scalefactor.vlc[i].table_allocated = ff_dca_vlc_offs[i + 6] - ff_dca_vlc_offs[i + 5];
        init_vlc(&dca_scalefactor.vlc[i], SCALES_VLC_BITS, 129,
                 scales_bits[i], 1, 1,
                 scales_codes[i], 2, 2, INIT_VLC_USE_NEW_STATIC);
    }
    dca_tmode.offset = 0;
    dca_tmode.wrap   = 1;
    for (i = 0; i < 4; i++) {
        dca_tmode.vlc[i].table           = &dca_table[ff_dca_vlc_offs[i + 10]];
        dca_tmode.vlc[i].table_allocated = ff_dca_vlc_offs[i + 11] - ff_dca_vlc_offs[i + 10];
        init_vlc(&dca_tmode.vlc[i], tmode_vlc_bits[i], 4,
                 tmode_bits[i], 1, 1,
                 tmode_codes[i], 2, 2, INIT_VLC_USE_NEW_STATIC);
    }

    for (i = 0; i < 10; i++)
        for (j = 0; j < 7; j++) {
            if (!bitalloc_codes[i][j])
                break;
            dca_smpl_bitalloc[i + 1].offset                 = bitalloc_offsets[i];
            dca_smpl_bitalloc[i + 1].wrap                   = 1 + (j > 4);
            dca_smpl_bitalloc[i + 1].vlc[j].table           = &dca_table[ff_dca_vlc_offs[c]];
            dca_smpl_bitalloc[i + 1].vlc[j].table_allocated = ff_dca_vlc_offs[c + 1] - ff_dca_vlc_offs[c];

            init_vlc(&dca_smpl_bitalloc[i + 1].vlc[j], bitalloc_maxbits[i][j],
                     bitalloc_sizes[i],
                     bitalloc_bits[i][j], 1, 1,
                     bitalloc_codes[i][j], 2, 2, INIT_VLC_USE_NEW_STATIC);
            c++;
        }
    vlcs_initialized = 1;
}

static inline void get_array(GetBitContext *gb, int *dst, int len, int bits)
{
    while (len--)
        *dst++ = get_bits(gb, bits);
}

static inline int dca_xxch2index(DCAContext *s, int xxch_ch)
{
    int i, base, mask;

    /* locate channel set containing the channel */
    for (i = -1, base = 0, mask = (s->xxch_core_spkmask & ~DCA_XXCH_LFE1);
         i <= s->xxch_chset && !(mask & xxch_ch); mask = s->xxch_spk_masks[++i])
        base += av_popcount(mask);

    return base + av_popcount(mask & (xxch_ch - 1));
}

static int dca_parse_audio_coding_header(DCAContext *s, int base_channel,
                                         int xxch)
{
    int i, j;
    static const float adj_table[4] = { 1.0, 1.1250, 1.2500, 1.4375 };
    static const int bitlen[11] = { 0, 1, 2, 2, 2, 2, 3, 3, 3, 3, 3 };
    static const int thr[11]    = { 0, 1, 3, 3, 3, 3, 7, 7, 7, 7, 7 };
    int hdr_pos = 0, hdr_size = 0;
    float scale_factor;
    int this_chans, acc_mask;
    int embedded_downmix;
    int nchans, mask[8];
    int coeff, ichan;

    /* xxch has arbitrary sized audio coding headers */
    if (xxch) {
        hdr_pos  = get_bits_count(&s->gb);
        hdr_size = get_bits(&s->gb, 7) + 1;
    }

    nchans = get_bits(&s->gb, 3) + 1;
    if (xxch && nchans >= 3) {
        av_log(s->avctx, AV_LOG_ERROR, "nchans %d is too large\n", nchans);
        return AVERROR_INVALIDDATA;
    } else if (nchans + base_channel > DCA_PRIM_CHANNELS_MAX) {
        av_log(s->avctx, AV_LOG_ERROR, "channel sum %d + %d is too large\n", nchans, base_channel);
        return AVERROR_INVALIDDATA;
    }

    s->total_channels = nchans + base_channel;
    s->prim_channels  = s->total_channels;

    /* obtain speaker layout mask & downmix coefficients for XXCH */
    if (xxch) {
        acc_mask = s->xxch_core_spkmask;

        this_chans = get_bits(&s->gb, s->xxch_nbits_spk_mask - 6) << 6;
        s->xxch_spk_masks[s->xxch_chset] = this_chans;
        s->xxch_chset_nch[s->xxch_chset] = nchans;

        for (i = 0; i <= s->xxch_chset; i++)
            acc_mask |= s->xxch_spk_masks[i];

        /* check for downmixing information */
        if (get_bits1(&s->gb)) {
            embedded_downmix = get_bits1(&s->gb);
            coeff            = get_bits(&s->gb, 6);

            if (coeff<1 || coeff>61) {
                av_log(s->avctx, AV_LOG_ERROR, "6bit coeff %d is out of range\n", coeff);
                return AVERROR_INVALIDDATA;
            }

            scale_factor     = -1.0f / dca_dmix_code((coeff<<2)-3);

            s->xxch_dmix_sf[s->xxch_chset] = scale_factor;

            for (i = base_channel; i < s->prim_channels; i++) {
                mask[i] = get_bits(&s->gb, s->xxch_nbits_spk_mask);
            }

            for (j = base_channel; j < s->prim_channels; j++) {
                memset(s->xxch_dmix_coeff[j], 0, sizeof(s->xxch_dmix_coeff[0]));
                s->xxch_dmix_embedded |= (embedded_downmix << j);
                for (i = 0; i < s->xxch_nbits_spk_mask; i++) {
                    if (mask[j] & (1 << i)) {
                        if ((1 << i) == DCA_XXCH_LFE1) {
                            av_log(s->avctx, AV_LOG_WARNING,
                                   "DCA-XXCH: dmix to LFE1 not supported.\n");
                            continue;
                        }

                        coeff = get_bits(&s->gb, 7);
                        ichan = dca_xxch2index(s, 1 << i);
                        if ((coeff&63)<1 || (coeff&63)>61) {
                            av_log(s->avctx, AV_LOG_ERROR, "7bit coeff %d is out of range\n", coeff);
                            return AVERROR_INVALIDDATA;
                        }
                        s->xxch_dmix_coeff[j][ichan] = dca_dmix_code((coeff<<2)-3);
                    }
                }
            }
        }
    }

    if (s->prim_channels > DCA_PRIM_CHANNELS_MAX)
        s->prim_channels = DCA_PRIM_CHANNELS_MAX;

    for (i = base_channel; i < s->prim_channels; i++) {
        s->subband_activity[i] = get_bits(&s->gb, 5) + 2;
        if (s->subband_activity[i] > DCA_SUBBANDS)
            s->subband_activity[i] = DCA_SUBBANDS;
    }
    for (i = base_channel; i < s->prim_channels; i++) {
        s->vq_start_subband[i] = get_bits(&s->gb, 5) + 1;
        if (s->vq_start_subband[i] > DCA_SUBBANDS)
            s->vq_start_subband[i] = DCA_SUBBANDS;
    }
    get_array(&s->gb, s->joint_intensity + base_channel,     s->prim_channels - base_channel, 3);
    get_array(&s->gb, s->transient_huffman + base_channel,   s->prim_channels - base_channel, 2);
    get_array(&s->gb, s->scalefactor_huffman + base_channel, s->prim_channels - base_channel, 3);
    get_array(&s->gb, s->bitalloc_huffman + base_channel,    s->prim_channels - base_channel, 3);

    /* Get codebooks quantization indexes */
    if (!base_channel)
        memset(s->quant_index_huffman, 0, sizeof(s->quant_index_huffman));
    for (j = 1; j < 11; j++)
        for (i = base_channel; i < s->prim_channels; i++)
            s->quant_index_huffman[i][j] = get_bits(&s->gb, bitlen[j]);

    /* Get scale factor adjustment */
    for (j = 0; j < 11; j++)
        for (i = base_channel; i < s->prim_channels; i++)
            s->scalefactor_adj[i][j] = 1;

    for (j = 1; j < 11; j++)
        for (i = base_channel; i < s->prim_channels; i++)
            if (s->quant_index_huffman[i][j] < thr[j])
                s->scalefactor_adj[i][j] = adj_table[get_bits(&s->gb, 2)];

    if (!xxch) {
        if (s->crc_present) {
            /* Audio header CRC check */
            get_bits(&s->gb, 16);
        }
    } else {
        /* Skip to the end of the header, also ignore CRC if present  */
        i = get_bits_count(&s->gb);
        if (hdr_pos + 8 * hdr_size > i)
            skip_bits_long(&s->gb, hdr_pos + 8 * hdr_size - i);
    }

    s->current_subframe    = 0;
    s->current_subsubframe = 0;

    return 0;
}

static int dca_parse_frame_header(DCAContext *s)
{
    init_get_bits(&s->gb, s->dca_buffer, s->dca_buffer_size * 8);

    /* Sync code */
    skip_bits_long(&s->gb, 32);

    /* Frame header */
    s->frame_type        = get_bits(&s->gb, 1);
    s->samples_deficit   = get_bits(&s->gb, 5) + 1;
    s->crc_present       = get_bits(&s->gb, 1);
    s->sample_blocks     = get_bits(&s->gb, 7) + 1;
    s->frame_size        = get_bits(&s->gb, 14) + 1;
    if (s->frame_size < 95)
        return AVERROR_INVALIDDATA;
    s->amode             = get_bits(&s->gb, 6);
    s->sample_rate       = avpriv_dca_sample_rates[get_bits(&s->gb, 4)];
    if (!s->sample_rate)
        return AVERROR_INVALIDDATA;
    s->bit_rate_index    = get_bits(&s->gb, 5);
    s->bit_rate          = ff_dca_bit_rates[s->bit_rate_index];
    if (!s->bit_rate)
        return AVERROR_INVALIDDATA;

    skip_bits1(&s->gb); // always 0 (reserved, cf. ETSI TS 102 114 V1.4.1)
    s->dynrange          = get_bits(&s->gb, 1);
    s->timestamp         = get_bits(&s->gb, 1);
    s->aux_data          = get_bits(&s->gb, 1);
    s->hdcd              = get_bits(&s->gb, 1);
    s->ext_descr         = get_bits(&s->gb, 3);
    s->ext_coding        = get_bits(&s->gb, 1);
    s->aspf              = get_bits(&s->gb, 1);
    s->lfe               = get_bits(&s->gb, 2);
    s->predictor_history = get_bits(&s->gb, 1);

    if (s->lfe > 2) {
        s->lfe = 0;
        av_log(s->avctx, AV_LOG_ERROR, "Invalid LFE value: %d\n", s->lfe);
        return AVERROR_INVALIDDATA;
    }

    /* TODO: check CRC */
    if (s->crc_present)
        s->header_crc    = get_bits(&s->gb, 16);

    s->multirate_inter   = get_bits(&s->gb, 1);
    s->version           = get_bits(&s->gb, 4);
    s->copy_history      = get_bits(&s->gb, 2);
    s->source_pcm_res    = get_bits(&s->gb, 3);
    s->front_sum         = get_bits(&s->gb, 1);
    s->surround_sum      = get_bits(&s->gb, 1);
    s->dialog_norm       = get_bits(&s->gb, 4);

    /* FIXME: channels mixing levels */
    s->output = s->amode;
    if (s->lfe)
        s->output |= DCA_LFE;

    /* Primary audio coding header */
    s->subframes = get_bits(&s->gb, 4) + 1;

    return dca_parse_audio_coding_header(s, 0, 0);
}

static inline int get_scale(GetBitContext *gb, int level, int value, int log2range)
{
    if (level < 5) {
        /* huffman encoded */
        value += get_bitalloc(gb, &dca_scalefactor, level);
        value  = av_clip(value, 0, (1 << log2range) - 1);
    } else if (level < 8) {
        if (level + 1 > log2range) {
            skip_bits(gb, level + 1 - log2range);
            value = get_bits(gb, log2range);
        } else {
            value = get_bits(gb, level + 1);
        }
    }
    return value;
}

static int dca_subframe_header(DCAContext *s, int base_channel, int block_index)
{
    /* Primary audio coding side information */
    int j, k;

    if (get_bits_left(&s->gb) < 0)
        return AVERROR_INVALIDDATA;

    if (!base_channel) {
        s->subsubframes[s->current_subframe]    = get_bits(&s->gb, 2) + 1;
        if (block_index + s->subsubframes[s->current_subframe] > s->sample_blocks/8) {
            s->subsubframes[s->current_subframe] = 1;
            return AVERROR_INVALIDDATA;
        }
        s->partial_samples[s->current_subframe] = get_bits(&s->gb, 3);
    }

    for (j = base_channel; j < s->prim_channels; j++) {
        for (k = 0; k < s->subband_activity[j]; k++)
            s->prediction_mode[j][k] = get_bits(&s->gb, 1);
    }

    /* Get prediction codebook */
    for (j = base_channel; j < s->prim_channels; j++) {
        for (k = 0; k < s->subband_activity[j]; k++) {
            if (s->prediction_mode[j][k] > 0) {
                /* (Prediction coefficient VQ address) */
                s->prediction_vq[j][k] = get_bits(&s->gb, 12);
            }
        }
    }

    /* Bit allocation index */
    for (j = base_channel; j < s->prim_channels; j++) {
        for (k = 0; k < s->vq_start_subband[j]; k++) {
            if (s->bitalloc_huffman[j] == 6)
                s->bitalloc[j][k] = get_bits(&s->gb, 5);
            else if (s->bitalloc_huffman[j] == 5)
                s->bitalloc[j][k] = get_bits(&s->gb, 4);
            else if (s->bitalloc_huffman[j] == 7) {
                av_log(s->avctx, AV_LOG_ERROR,
                       "Invalid bit allocation index\n");
                return AVERROR_INVALIDDATA;
            } else {
                s->bitalloc[j][k] =
                    get_bitalloc(&s->gb, &dca_bitalloc_index, s->bitalloc_huffman[j]);
            }

            if (s->bitalloc[j][k] > 26) {
                ff_dlog(s->avctx, "bitalloc index [%i][%i] too big (%i)\n",
                        j, k, s->bitalloc[j][k]);
                return AVERROR_INVALIDDATA;
            }
        }
    }

    /* Transition mode */
    for (j = base_channel; j < s->prim_channels; j++) {
        for (k = 0; k < s->subband_activity[j]; k++) {
            s->transition_mode[j][k] = 0;
            if (s->subsubframes[s->current_subframe] > 1 &&
                k < s->vq_start_subband[j] && s->bitalloc[j][k] > 0) {
                s->transition_mode[j][k] =
                    get_bitalloc(&s->gb, &dca_tmode, s->transient_huffman[j]);
            }
        }
    }

    if (get_bits_left(&s->gb) < 0)
        return AVERROR_INVALIDDATA;

    for (j = base_channel; j < s->prim_channels; j++) {
        const uint32_t *scale_table;
        int scale_sum, log_size;

        memset(s->scale_factor[j], 0,
               s->subband_activity[j] * sizeof(s->scale_factor[0][0][0]) * 2);

        if (s->scalefactor_huffman[j] == 6) {
            scale_table = ff_dca_scale_factor_quant7;
            log_size    = 7;
        } else {
            scale_table = ff_dca_scale_factor_quant6;
            log_size    = 6;
        }

        /* When huffman coded, only the difference is encoded */
        scale_sum = 0;

        for (k = 0; k < s->subband_activity[j]; k++) {
            if (k >= s->vq_start_subband[j] || s->bitalloc[j][k] > 0) {
                scale_sum = get_scale(&s->gb, s->scalefactor_huffman[j], scale_sum, log_size);
                s->scale_factor[j][k][0] = scale_table[scale_sum];
            }

            if (k < s->vq_start_subband[j] && s->transition_mode[j][k]) {
                /* Get second scale factor */
                scale_sum = get_scale(&s->gb, s->scalefactor_huffman[j], scale_sum, log_size);
                s->scale_factor[j][k][1] = scale_table[scale_sum];
            }
        }
    }

    /* Joint subband scale factor codebook select */
    for (j = base_channel; j < s->prim_channels; j++) {
        /* Transmitted only if joint subband coding enabled */
        if (s->joint_intensity[j] > 0)
            s->joint_huff[j] = get_bits(&s->gb, 3);
    }

    if (get_bits_left(&s->gb) < 0)
        return AVERROR_INVALIDDATA;

    /* Scale factors for joint subband coding */
    for (j = base_channel; j < s->prim_channels; j++) {
        int source_channel;

        /* Transmitted only if joint subband coding enabled */
        if (s->joint_intensity[j] > 0) {
            int scale = 0;
            source_channel = s->joint_intensity[j] - 1;

            /* When huffman coded, only the difference is encoded
             * (is this valid as well for joint scales ???) */

            for (k = s->subband_activity[j]; k < s->subband_activity[source_channel]; k++) {
                scale = get_scale(&s->gb, s->joint_huff[j], 64 /* bias */, 7);
                s->joint_scale_factor[j][k] = scale;    /*joint_scale_table[scale]; */
            }

            if (!(s->debug_flag & 0x02)) {
                av_log(s->avctx, AV_LOG_DEBUG,
                       "Joint stereo coding not supported\n");
                s->debug_flag |= 0x02;
            }
        }
    }

    /* Dynamic range coefficient */
    if (!base_channel && s->dynrange)
        s->dynrange_coef = get_bits(&s->gb, 8);

    /* Side information CRC check word */
    if (s->crc_present) {
        get_bits(&s->gb, 16);
    }

    /*
     * Primary audio data arrays
     */

    /* VQ encoded high frequency subbands */
    for (j = base_channel; j < s->prim_channels; j++)
        for (k = s->vq_start_subband[j]; k < s->subband_activity[j]; k++)
            /* 1 vector -> 32 samples */
            s->high_freq_vq[j][k] = get_bits(&s->gb, 10);

    /* Low frequency effect data */
    if (!base_channel && s->lfe) {
        int quant7;
        /* LFE samples */
        int lfe_samples    = 2 * s->lfe * (4 + block_index);
        int lfe_end_sample = 2 * s->lfe * (4 + block_index + s->subsubframes[s->current_subframe]);
        float lfe_scale;

        for (j = lfe_samples; j < lfe_end_sample; j++) {
            /* Signed 8 bits int */
            s->lfe_data[j] = get_sbits(&s->gb, 8);
        }

        /* Scale factor index */
        quant7 = get_bits(&s->gb, 8);
        if (quant7 > 127) {
            avpriv_request_sample(s->avctx, "LFEScaleIndex larger than 127");
            return AVERROR_INVALIDDATA;
        }
        s->lfe_scale_factor = ff_dca_scale_factor_quant7[quant7];

        /* Quantization step size * scale factor */
        lfe_scale = 0.035 * s->lfe_scale_factor;

        for (j = lfe_samples; j < lfe_end_sample; j++)
            s->lfe_data[j] *= lfe_scale;
    }

    return 0;
}

static void qmf_32_subbands(DCAContext *s, int chans,
                            float samples_in[32][8], float *samples_out,
                            float scale)
{
    const float *prCoeff;

    int sb_act = s->subband_activity[chans];

    scale *= sqrt(1 / 8.0);

    /* Select filter */
    if (!s->multirate_inter)    /* Non-perfect reconstruction */
        prCoeff = ff_dca_fir_32bands_nonperfect;
    else                        /* Perfect reconstruction */
        prCoeff = ff_dca_fir_32bands_perfect;

    s->dcadsp.qmf_32_subbands(samples_in, sb_act, &s->synth, &s->imdct,
                              s->subband_fir_hist[chans],
                              &s->hist_index[chans],
                              s->subband_fir_noidea[chans], prCoeff,
                              samples_out, s->raXin, scale);
}

static QMF64_table *qmf64_precompute(void)
{
    unsigned i, j;
    QMF64_table *table = av_malloc(sizeof(*table));
    if (!table)
        return NULL;

    for (i = 0; i < 32; i++)
        for (j = 0; j < 32; j++)
            table->dct4_coeff[i][j] = cos((2 * i + 1) * (2 * j + 1) * M_PI / 128);
    for (i = 0; i < 32; i++)
        for (j = 0; j < 32; j++)
            table->dct2_coeff[i][j] = cos((2 * i + 1) *      j      * M_PI /  64);

    /* FIXME: Is the factor 0.125 = 1/8 right? */
    for (i = 0; i < 32; i++)
        table->rcos[i] =  0.125 / cos((2 * i + 1) * M_PI / 256);
    for (i = 0; i < 32; i++)
        table->rsin[i] = -0.125 / sin((2 * i + 1) * M_PI / 256);

    return table;
}

/* FIXME: Totally unoptimized. Based on the reference code and
 * http://multimedia.cx/mirror/dca-transform.pdf, with guessed tweaks
 * for doubling the size. */
static void qmf_64_subbands(DCAContext *s, int chans, float samples_in[64][8],
                            float *samples_out, float scale)
{
    float raXin[64];
    float A[32], B[32];
    float *raX = s->subband_fir_hist[chans];
    float *raZ = s->subband_fir_noidea[chans];
    unsigned i, j, k, subindex;

    for (i = s->subband_activity[chans]; i < 64; i++)
        raXin[i] = 0.0;
    for (subindex = 0; subindex < 8; subindex++) {
        for (i = 0; i < s->subband_activity[chans]; i++)
            raXin[i] = samples_in[i][subindex];

        for (k = 0; k < 32; k++) {
            A[k] = 0.0;
            for (i = 0; i < 32; i++)
                A[k] += (raXin[2 * i] + raXin[2 * i + 1]) * s->qmf64_table->dct4_coeff[k][i];
        }
        for (k = 0; k < 32; k++) {
            B[k] = raXin[0] * s->qmf64_table->dct2_coeff[k][0];
            for (i = 1; i < 32; i++)
                B[k] += (raXin[2 * i] + raXin[2 * i - 1]) * s->qmf64_table->dct2_coeff[k][i];
        }
        for (k = 0; k < 32; k++) {
            raX[k]      = s->qmf64_table->rcos[k] * (A[k] + B[k]);
            raX[63 - k] = s->qmf64_table->rsin[k] * (A[k] - B[k]);
        }

        for (i = 0; i < 64; i++) {
            float out = raZ[i];
            for (j = 0; j < 1024; j += 128)
                out += ff_dca_fir_64bands[j + i] * (raX[j + i] - raX[j + 63 - i]);
            *samples_out++ = out * scale;
        }

        for (i = 0; i < 64; i++) {
            float hist = 0.0;
            for (j = 0; j < 1024; j += 128)
                hist += ff_dca_fir_64bands[64 + j + i] * (-raX[i + j] - raX[j + 63 - i]);

            raZ[i] = hist;
        }

        /* FIXME: Make buffer circular, to avoid this move. */
        memmove(raX + 64, raX, (1024 - 64) * sizeof(*raX));
    }
}

static void lfe_interpolation_fir(DCAContext *s, const float *samples_in,
                                  float *samples_out)
{
    /* samples_in: An array holding decimated samples.
     *   Samples in current subframe starts from samples_in[0],
     *   while samples_in[-1], samples_in[-2], ..., stores samples
     *   from last subframe as history.
     *
     * samples_out: An array holding interpolated samples
     */

    int idx;
    const float *prCoeff;
    int deciindex;

    /* Select decimation filter */
    if (s->lfe == 1) {
        idx     = 1;
        prCoeff = ff_dca_lfe_fir_128;
    } else {
        idx = 0;
        if (s->exss_ext_mask & DCA_EXT_EXSS_XLL)
            prCoeff = ff_dca_lfe_xll_fir_64;
        else
            prCoeff = ff_dca_lfe_fir_64;
    }
    /* Interpolation */
    for (deciindex = 0; deciindex < 2 * s->lfe; deciindex++) {
        s->dcadsp.lfe_fir[idx](samples_out, samples_in, prCoeff);
        samples_in++;
        samples_out += 2 * 32 * (1 + idx);
    }
}

/* downmixing routines */
#define MIX_REAR1(samples, s1, rs, coef)            \
    samples[0][i] += samples[s1][i] * coef[rs][0];  \
    samples[1][i] += samples[s1][i] * coef[rs][1];

#define MIX_REAR2(samples, s1, s2, rs, coef)                                          \
    samples[0][i] += samples[s1][i] * coef[rs][0] + samples[s2][i] * coef[rs + 1][0]; \
    samples[1][i] += samples[s1][i] * coef[rs][1] + samples[s2][i] * coef[rs + 1][1];

#define MIX_FRONT3(samples, coef)                                      \
    t = samples[c][i];                                                 \
    u = samples[l][i];                                                 \
    v = samples[r][i];                                                 \
    samples[0][i] = t * coef[0][0] + u * coef[1][0] + v * coef[2][0];  \
    samples[1][i] = t * coef[0][1] + u * coef[1][1] + v * coef[2][1];

#define DOWNMIX_TO_STEREO(op1, op2)             \
    for (i = 0; i < 256; i++) {                 \
        op1                                     \
        op2                                     \
    }

static void dca_downmix(float **samples, int srcfmt, int lfe_present,
                        float coef[DCA_PRIM_CHANNELS_MAX + 1][2],
                        const int8_t *channel_mapping)
{
    int c, l, r, sl, sr, s;
    int i;
    float t, u, v;

    switch (srcfmt) {
    case DCA_MONO:
    case DCA_4F2R:
        av_log(NULL, AV_LOG_ERROR, "Not implemented!\n");
        break;
    case DCA_CHANNEL:
    case DCA_STEREO:
    case DCA_STEREO_TOTAL:
    case DCA_STEREO_SUMDIFF:
        break;
    case DCA_3F:
        c = channel_mapping[0];
        l = channel_mapping[1];
        r = channel_mapping[2];
        DOWNMIX_TO_STEREO(MIX_FRONT3(samples, coef), );
        break;
    case DCA_2F1R:
        s = channel_mapping[2];
        DOWNMIX_TO_STEREO(MIX_REAR1(samples, s, 2, coef), );
        break;
    case DCA_3F1R:
        c = channel_mapping[0];
        l = channel_mapping[1];
        r = channel_mapping[2];
        s = channel_mapping[3];
        DOWNMIX_TO_STEREO(MIX_FRONT3(samples, coef),
                          MIX_REAR1(samples, s, 3, coef));
        break;
    case DCA_2F2R:
        sl = channel_mapping[2];
        sr = channel_mapping[3];
        DOWNMIX_TO_STEREO(MIX_REAR2(samples, sl, sr, 2, coef), );
        break;
    case DCA_3F2R:
        c  = channel_mapping[0];
        l  = channel_mapping[1];
        r  = channel_mapping[2];
        sl = channel_mapping[3];
        sr = channel_mapping[4];
        DOWNMIX_TO_STEREO(MIX_FRONT3(samples, coef),
                          MIX_REAR2(samples, sl, sr, 3, coef));
        break;
    }
    if (lfe_present) {
        int lf_buf = ff_dca_lfe_index[srcfmt];
        int lf_idx =  ff_dca_channels[srcfmt];
        for (i = 0; i < 256; i++) {
            samples[0][i] += samples[lf_buf][i] * coef[lf_idx][0];
            samples[1][i] += samples[lf_buf][i] * coef[lf_idx][1];
        }
    }
}

#ifndef decode_blockcodes
/* Very compact version of the block code decoder that does not use table
 * look-up but is slightly slower */
static int decode_blockcode(int code, int levels, int32_t *values)
{
    int i;
    int offset = (levels - 1) >> 1;

    for (i = 0; i < 4; i++) {
        int div = FASTDIV(code, levels);
        values[i] = code - offset - div * levels;
        code      = div;
    }

    return code;
}

static int decode_blockcodes(int code1, int code2, int levels, int32_t *values)
{
    return decode_blockcode(code1, levels, values) |
           decode_blockcode(code2, levels, values + 4);
}
#endif

static const uint8_t abits_sizes[7]  = { 7, 10, 12, 13, 15, 17, 19 };
static const uint8_t abits_levels[7] = { 3,  5,  7,  9, 13, 17, 25 };

static int dca_subsubframe(DCAContext *s, int base_channel, int block_index)
{
    int k, l;
    int subsubframe = s->current_subsubframe;

    const float *quant_step_table;

    /* FIXME */
    float (*subband_samples)[DCA_SUBBANDS][8] = s->subband_samples[block_index];
    LOCAL_ALIGNED_16(int32_t, block, [8 * DCA_SUBBANDS]);

    /*
     * Audio data
     */

    /* Select quantization step size table */
    if (s->bit_rate_index == 0x1f)
        quant_step_table = ff_dca_lossless_quant_d;
    else
        quant_step_table = ff_dca_lossy_quant_d;

    for (k = base_channel; k < s->prim_channels; k++) {
        float rscale[DCA_SUBBANDS];

        if (get_bits_left(&s->gb) < 0)
            return AVERROR_INVALIDDATA;

        for (l = 0; l < s->vq_start_subband[k]; l++) {
            int m;

            /* Select the mid-tread linear quantizer */
            int abits = s->bitalloc[k][l];

            float quant_step_size = quant_step_table[abits];

            /*
             * Determine quantization index code book and its type
             */

            /* Select quantization index code book */
            int sel = s->quant_index_huffman[k][abits];

            /*
             * Extract bits from the bit stream
             */
            if (!abits) {
                rscale[l] = 0;
                memset(block + 8 * l, 0, 8 * sizeof(block[0]));
            } else {
                /* Deal with transients */
                int sfi = s->transition_mode[k][l] && subsubframe >= s->transition_mode[k][l];
                rscale[l] = quant_step_size * s->scale_factor[k][l][sfi] *
                            s->scalefactor_adj[k][sel];

                if (abits >= 11 || !dca_smpl_bitalloc[abits].vlc[sel].table) {
                    if (abits <= 7) {
                        /* Block code */
                        int block_code1, block_code2, size, levels, err;

                        size   = abits_sizes[abits - 1];
                        levels = abits_levels[abits - 1];

                        block_code1 = get_bits(&s->gb, size);
                        block_code2 = get_bits(&s->gb, size);
                        err         = decode_blockcodes(block_code1, block_code2,
                                                        levels, block + 8 * l);
                        if (err) {
                            av_log(s->avctx, AV_LOG_ERROR,
                                   "ERROR: block code look-up failed\n");
                            return AVERROR_INVALIDDATA;
                        }
                    } else {
                        /* no coding */
                        for (m = 0; m < 8; m++)
                            block[8 * l + m] = get_sbits(&s->gb, abits - 3);
                    }
                } else {
                    /* Huffman coded */
                    for (m = 0; m < 8; m++)
                        block[8 * l + m] = get_bitalloc(&s->gb,
                                                        &dca_smpl_bitalloc[abits], sel);
                }
            }
        }

        s->fmt_conv.int32_to_float_fmul_array8(&s->fmt_conv, subband_samples[k][0],
                                               block, rscale, 8 * s->vq_start_subband[k]);

        for (l = 0; l < s->vq_start_subband[k]; l++) {
            int m;
            /*
             * Inverse ADPCM if in prediction mode
             */
            if (s->prediction_mode[k][l]) {
                int n;
                if (s->predictor_history)
                    subband_samples[k][l][0] += (ff_dca_adpcm_vb[s->prediction_vq[k][l]][0] *
                                                 s->subband_samples_hist[k][l][3] +
                                                 ff_dca_adpcm_vb[s->prediction_vq[k][l]][1] *
                                                 s->subband_samples_hist[k][l][2] +
                                                 ff_dca_adpcm_vb[s->prediction_vq[k][l]][2] *
                                                 s->subband_samples_hist[k][l][1] +
                                                 ff_dca_adpcm_vb[s->prediction_vq[k][l]][3] *
                                                 s->subband_samples_hist[k][l][0]) *
                                                (1.0f / 8192);
                for (m = 1; m < 8; m++) {
                    float sum = ff_dca_adpcm_vb[s->prediction_vq[k][l]][0] *
                                subband_samples[k][l][m - 1];
                    for (n = 2; n <= 4; n++)
                        if (m >= n)
                            sum += ff_dca_adpcm_vb[s->prediction_vq[k][l]][n - 1] *
                                   subband_samples[k][l][m - n];
                        else if (s->predictor_history)
                            sum += ff_dca_adpcm_vb[s->prediction_vq[k][l]][n - 1] *
                                   s->subband_samples_hist[k][l][m - n + 4];
                    subband_samples[k][l][m] += sum * (1.0f / 8192);
                }
            }
        }

        /*
         * Decode VQ encoded high frequencies
         */
        if (s->subband_activity[k] > s->vq_start_subband[k]) {
            if (!(s->debug_flag & 0x01)) {
                av_log(s->avctx, AV_LOG_DEBUG,
                       "Stream with high frequencies VQ coding\n");
                s->debug_flag |= 0x01;
            }
            s->dcadsp.decode_hf(subband_samples[k], s->high_freq_vq[k],
                                ff_dca_high_freq_vq, subsubframe * 8,
                                s->scale_factor[k], s->vq_start_subband[k],
                                s->subband_activity[k]);
        }
    }

    /* Check for DSYNC after subsubframe */
    if (s->aspf || subsubframe == s->subsubframes[s->current_subframe] - 1) {
        if (get_bits(&s->gb, 16) != 0xFFFF) {
            av_log(s->avctx, AV_LOG_ERROR, "Didn't get subframe DSYNC\n");
            return AVERROR_INVALIDDATA;
        }
    }

    /* Backup predictor history for adpcm */
    for (k = base_channel; k < s->prim_channels; k++)
        for (l = 0; l < s->vq_start_subband[k]; l++)
            AV_COPY128(s->subband_samples_hist[k][l], &subband_samples[k][l][4]);

    return 0;
}

static int dca_filter_channels(DCAContext *s, int block_index, int upsample)
{
    float (*subband_samples)[DCA_SUBBANDS][8] = s->subband_samples[block_index];
    int k;

    if (upsample) {
        if (!s->qmf64_table) {
            s->qmf64_table = qmf64_precompute();
            if (!s->qmf64_table)
                return AVERROR(ENOMEM);
        }

        /* 64 subbands QMF */
        for (k = 0; k < s->prim_channels; k++) {
            if (s->channel_order_tab[k] >= 0)
                qmf_64_subbands(s, k, subband_samples[k],
                                s->samples_chanptr[s->channel_order_tab[k]],
                                /* Upsampling needs a factor 2 here. */
                                M_SQRT2 / 32768.0);
        }
    } else {
        /* 32 subbands QMF */
        for (k = 0; k < s->prim_channels; k++) {
            if (s->channel_order_tab[k] >= 0)
                qmf_32_subbands(s, k, subband_samples[k],
                                s->samples_chanptr[s->channel_order_tab[k]],
                                M_SQRT1_2 / 32768.0);
        }
    }

    /* Generate LFE samples for this subsubframe FIXME!!! */
    if (s->lfe) {
        float *samples = s->samples_chanptr[s->lfe_index];
        lfe_interpolation_fir(s,
                              s->lfe_data + 2 * s->lfe * (block_index + 4),
                              samples);
        if (upsample) {
            unsigned i;
            /* Should apply the filter in Table 6-11 when upsampling. For
             * now, just duplicate. */
            for (i = 255; i > 0; i--) {
                samples[2 * i]     =
                samples[2 * i + 1] = samples[i];
            }
            samples[1] = samples[0];
        }
    }

    /* FIXME: This downmixing is probably broken with upsample.
     * Probably totally broken also with XLL in general. */
    /* Downmixing to Stereo */
    if (s->prim_channels + !!s->lfe > 2 &&
        s->avctx->request_channel_layout == AV_CH_LAYOUT_STEREO) {
        dca_downmix(s->samples_chanptr, s->amode, !!s->lfe, s->downmix_coef,
                    s->channel_order_tab);
    }

    return 0;
}

static int dca_subframe_footer(DCAContext *s, int base_channel)
{
    int in, out, aux_data_count, aux_data_end, reserved;
    uint32_t nsyncaux;

    /*
     * Unpack optional information
     */

    /* presumably optional information only appears in the core? */
    if (!base_channel) {
        if (s->timestamp)
            skip_bits_long(&s->gb, 32);

        if (s->aux_data) {
            aux_data_count = get_bits(&s->gb, 6);

            // align (32-bit)
            skip_bits_long(&s->gb, (-get_bits_count(&s->gb)) & 31);

            aux_data_end = 8 * aux_data_count + get_bits_count(&s->gb);

            if ((nsyncaux = get_bits_long(&s->gb, 32)) != DCA_NSYNCAUX) {
                av_log(s->avctx, AV_LOG_ERROR, "nSYNCAUX mismatch %#"PRIx32"\n",
                       nsyncaux);
                return AVERROR_INVALIDDATA;
            }

            if (get_bits1(&s->gb)) { // bAUXTimeStampFlag
                avpriv_request_sample(s->avctx,
                                      "Auxiliary Decode Time Stamp Flag");
                // align (4-bit)
                skip_bits(&s->gb, (-get_bits_count(&s->gb)) & 4);
                // 44 bits: nMSByte (8), nMarker (4), nLSByte (28), nMarker (4)
                skip_bits_long(&s->gb, 44);
            }

            if ((s->core_downmix = get_bits1(&s->gb))) {
                int am = get_bits(&s->gb, 3);
                switch (am) {
                case 0:
                    s->core_downmix_amode = DCA_MONO;
                    break;
                case 1:
                    s->core_downmix_amode = DCA_STEREO;
                    break;
                case 2:
                    s->core_downmix_amode = DCA_STEREO_TOTAL;
                    break;
                case 3:
                    s->core_downmix_amode = DCA_3F;
                    break;
                case 4:
                    s->core_downmix_amode = DCA_2F1R;
                    break;
                case 5:
                    s->core_downmix_amode = DCA_2F2R;
                    break;
                case 6:
                    s->core_downmix_amode = DCA_3F1R;
                    break;
                default:
                    av_log(s->avctx, AV_LOG_ERROR,
                           "Invalid mode %d for embedded downmix coefficients\n",
                           am);
                    return AVERROR_INVALIDDATA;
                }
                for (out = 0; out < ff_dca_channels[s->core_downmix_amode]; out++) {
                    for (in = 0; in < s->prim_channels + !!s->lfe; in++) {
                        uint16_t tmp = get_bits(&s->gb, 9);
                        if ((tmp & 0xFF) > 241) {
                            av_log(s->avctx, AV_LOG_ERROR,
                                   "Invalid downmix coefficient code %"PRIu16"\n",
                                   tmp);
                            return AVERROR_INVALIDDATA;
                        }
                        s->core_downmix_codes[in][out] = tmp;
                    }
                }
            }

            align_get_bits(&s->gb); // byte align
            skip_bits(&s->gb, 16);  // nAUXCRC16

            // additional data (reserved, cf. ETSI TS 102 114 V1.4.1)
            if ((reserved = (aux_data_end - get_bits_count(&s->gb))) < 0) {
                av_log(s->avctx, AV_LOG_ERROR,
                       "Overread auxiliary data by %d bits\n", -reserved);
                return AVERROR_INVALIDDATA;
            } else if (reserved) {
                avpriv_request_sample(s->avctx,
                                      "Core auxiliary data reserved content");
                skip_bits_long(&s->gb, reserved);
            }
        }

        if (s->crc_present && s->dynrange)
            get_bits(&s->gb, 16);
    }

    return 0;
}

/**
 * Decode a dca frame block
 *
 * @param s     pointer to the DCAContext
 */

static int dca_decode_block(DCAContext *s, int base_channel, int block_index)
{
    int ret;

    /* Sanity check */
    if (s->current_subframe >= s->subframes) {
        av_log(s->avctx, AV_LOG_DEBUG, "check failed: %i>%i",
               s->current_subframe, s->subframes);
        return AVERROR_INVALIDDATA;
    }

    if (!s->current_subsubframe) {
        /* Read subframe header */
        if ((ret = dca_subframe_header(s, base_channel, block_index)))
            return ret;
    }

    /* Read subsubframe */
    if ((ret = dca_subsubframe(s, base_channel, block_index)))
        return ret;

    /* Update state */
    s->current_subsubframe++;
    if (s->current_subsubframe >= s->subsubframes[s->current_subframe]) {
        s->current_subsubframe = 0;
        s->current_subframe++;
    }
    if (s->current_subframe >= s->subframes) {
        /* Read subframe footer */
        if ((ret = dca_subframe_footer(s, base_channel)))
            return ret;
    }

    return 0;
}

int ff_dca_xbr_parse_frame(DCAContext *s)
{
    int scale_table_high[DCA_CHSET_CHANS_MAX][DCA_SUBBANDS][2];
    int active_bands[DCA_CHSETS_MAX][DCA_CHSET_CHANS_MAX];
    int abits_high[DCA_CHSET_CHANS_MAX][DCA_SUBBANDS];
    int anctemp[DCA_CHSET_CHANS_MAX];
    int chset_fsize[DCA_CHSETS_MAX];
    int n_xbr_ch[DCA_CHSETS_MAX];
    int hdr_size, num_chsets, xbr_tmode, hdr_pos;
    int i, j, k, l, chset, chan_base;

    av_log(s->avctx, AV_LOG_DEBUG, "DTS-XBR: decoding XBR extension\n");

    /* get bit position of sync header */
    hdr_pos = get_bits_count(&s->gb) - 32;

    hdr_size = get_bits(&s->gb, 6) + 1;
    num_chsets = get_bits(&s->gb, 2) + 1;

    for(i = 0; i < num_chsets; i++)
        chset_fsize[i] = get_bits(&s->gb, 14) + 1;

    xbr_tmode = get_bits1(&s->gb);

    for(i = 0; i < num_chsets; i++) {
        n_xbr_ch[i] = get_bits(&s->gb, 3) + 1;
        k = get_bits(&s->gb, 2) + 5;
        for(j = 0; j < n_xbr_ch[i]; j++) {
            active_bands[i][j] = get_bits(&s->gb, k) + 1;
            if (active_bands[i][j] > DCA_SUBBANDS) {
                av_log(s->avctx, AV_LOG_ERROR, "too many active subbands (%d)\n", active_bands[i][j]);
                return AVERROR_INVALIDDATA;
            }
        }
    }

    /* skip to the end of the header */
    i = get_bits_count(&s->gb);
    if(hdr_pos + hdr_size * 8 > i)
        skip_bits_long(&s->gb, hdr_pos + hdr_size * 8 - i);

    /* loop over the channel data sets */
    /* only decode as many channels as we've decoded base data for */
    for(chset = 0, chan_base = 0;
        chset < num_chsets && chan_base + n_xbr_ch[chset] <= s->prim_channels;
        chan_base += n_xbr_ch[chset++]) {
        int start_posn = get_bits_count(&s->gb);
        int subsubframe = 0;
        int subframe = 0;

        /* loop over subframes */
        for (k = 0; k < (s->sample_blocks / 8); k++) {
            /* parse header if we're on first subsubframe of a block */
            if(subsubframe == 0) {
                /* Parse subframe header */
                for(i = 0; i < n_xbr_ch[chset]; i++) {
                    anctemp[i] = get_bits(&s->gb, 2) + 2;
                }

                for(i = 0; i < n_xbr_ch[chset]; i++) {
                    get_array(&s->gb, abits_high[i], active_bands[chset][i], anctemp[i]);
                }

                for(i = 0; i < n_xbr_ch[chset]; i++) {
                    anctemp[i] = get_bits(&s->gb, 3);
                    if(anctemp[i] < 1) {
                        av_log(s->avctx, AV_LOG_ERROR, "DTS-XBR: SYNC ERROR\n");
                        return AVERROR_INVALIDDATA;
                    }
                }

                /* generate scale factors */
                for(i = 0; i < n_xbr_ch[chset]; i++) {
                    const uint32_t *scale_table;
                    int nbits;
                    int scale_table_size;

                    if (s->scalefactor_huffman[chan_base+i] == 6) {
                        scale_table = ff_dca_scale_factor_quant7;
                        scale_table_size = FF_ARRAY_ELEMS(ff_dca_scale_factor_quant7);
                    } else {
                        scale_table = ff_dca_scale_factor_quant6;
                        scale_table_size = FF_ARRAY_ELEMS(ff_dca_scale_factor_quant6);
                    }

                    nbits = anctemp[i];

                    for(j = 0; j < active_bands[chset][i]; j++) {
                        if(abits_high[i][j] > 0) {
                            int index = get_bits(&s->gb, nbits);
                            if (index >= scale_table_size) {
                                av_log(s->avctx, AV_LOG_ERROR, "scale table index %d invalid\n", index);
                                return AVERROR_INVALIDDATA;
                            }
                            scale_table_high[i][j][0] = scale_table[index];

                            if(xbr_tmode && s->transition_mode[i][j]) {
                                int index = get_bits(&s->gb, nbits);
                                if (index >= scale_table_size) {
                                    av_log(s->avctx, AV_LOG_ERROR, "scale table index %d invalid\n", index);
                                    return AVERROR_INVALIDDATA;
                                }
                                scale_table_high[i][j][1] = scale_table[index];
                            }
                        }
                    }
                }
            }

            /* decode audio array for this block */
            for(i = 0; i < n_xbr_ch[chset]; i++) {
                for(j = 0; j < active_bands[chset][i]; j++) {
                    const int xbr_abits = abits_high[i][j];
                    const float quant_step_size = ff_dca_lossless_quant_d[xbr_abits];
                    const int sfi = xbr_tmode && s->transition_mode[i][j] && subsubframe >= s->transition_mode[i][j];
                    const float rscale = quant_step_size * scale_table_high[i][j][sfi];
                    float *subband_samples = s->subband_samples[k][chan_base+i][j];
                    int block[8];

                    if(xbr_abits <= 0)
                        continue;

                    if(xbr_abits > 7) {
                        get_array(&s->gb, block, 8, xbr_abits - 3);
                    } else {
                        int block_code1, block_code2, size, levels, err;

                        size   = abits_sizes[xbr_abits - 1];
                        levels = abits_levels[xbr_abits - 1];

                        block_code1 = get_bits(&s->gb, size);
                        block_code2 = get_bits(&s->gb, size);
                        err = decode_blockcodes(block_code1, block_code2,
                                                levels, block);
                        if (err) {
                            av_log(s->avctx, AV_LOG_ERROR,
                                   "ERROR: DTS-XBR: block code look-up failed\n");
                            return AVERROR_INVALIDDATA;
                        }
                    }

                    /* scale & sum into subband */
                    for(l = 0; l < 8; l++)
                        subband_samples[l] += (float)block[l] * rscale;
                }
            }

            /* check DSYNC marker */
            if(s->aspf || subsubframe == s->subsubframes[subframe] - 1) {
                if(get_bits(&s->gb, 16) != 0xffff) {
                    av_log(s->avctx, AV_LOG_ERROR, "DTS-XBR: Didn't get subframe DSYNC\n");
                    return AVERROR_INVALIDDATA;
                }
            }

            /* advance sub-sub-frame index */
            if(++subsubframe >= s->subsubframes[subframe]) {
                subsubframe = 0;
                subframe++;
            }
        }

        /* skip to next channel set */
        i = get_bits_count(&s->gb);
        if(start_posn + chset_fsize[chset] * 8 != i) {
            j = start_posn + chset_fsize[chset] * 8 - i;
            if(j < 0 || j >= 8)
                av_log(s->avctx, AV_LOG_ERROR, "DTS-XBR: end of channel set,"
                       " skipping further than expected (%d bits)\n", j);
            skip_bits_long(&s->gb, j);
        }
    }

    return 0;
}


/* parse initial header for XXCH and dump details */
int ff_dca_xxch_decode_frame(DCAContext *s)
{
    int hdr_size, spkmsk_bits, num_chsets, core_spk, hdr_pos;
    int i, chset, base_channel, chstart, fsize[8];

    /* assume header word has already been parsed */
    hdr_pos     = get_bits_count(&s->gb) - 32;
    hdr_size    = get_bits(&s->gb, 6) + 1;
  /*chhdr_crc   =*/ skip_bits1(&s->gb);
    spkmsk_bits = get_bits(&s->gb, 5) + 1;
    num_chsets  = get_bits(&s->gb, 2) + 1;

    for (i = 0; i < num_chsets; i++)
        fsize[i] = get_bits(&s->gb, 14) + 1;

    core_spk               = get_bits(&s->gb, spkmsk_bits);
    s->xxch_core_spkmask   = core_spk;
    s->xxch_nbits_spk_mask = spkmsk_bits;
    s->xxch_dmix_embedded  = 0;

    /* skip to the end of the header */
    i = get_bits_count(&s->gb);
    if (hdr_pos + hdr_size * 8 > i)
        skip_bits_long(&s->gb, hdr_pos + hdr_size * 8 - i);

    for (chset = 0; chset < num_chsets; chset++) {
        chstart       = get_bits_count(&s->gb);
        base_channel  = s->prim_channels;
        s->xxch_chset = chset;

        /* XXCH and Core headers differ, see 6.4.2 "XXCH Channel Set Header" vs.
           5.3.2 "Primary Audio Coding Header", DTS Spec 1.3.1 */
        dca_parse_audio_coding_header(s, base_channel, 1);

        /* decode channel data */
        for (i = 0; i < (s->sample_blocks / 8); i++) {
            if (dca_decode_block(s, base_channel, i)) {
                av_log(s->avctx, AV_LOG_ERROR,
                       "Error decoding DTS-XXCH extension\n");
                continue;
            }
        }

        /* skip to end of this section */
        i = get_bits_count(&s->gb);
        if (chstart + fsize[chset] * 8 > i)
            skip_bits_long(&s->gb, chstart + fsize[chset] * 8 - i);
    }
    s->xxch_chset = num_chsets;

    return 0;
}

static float dca_dmix_code(unsigned code)
{
    int sign = (code >> 8) - 1;
    code &= 0xff;
    return ((ff_dca_dmixtable[code] ^ sign) - sign) * (1.0 / (1 << 15));
}

static int scan_for_extensions(AVCodecContext *avctx)
{
<<<<<<< HEAD
    AVFrame *frame     = data;
    const uint8_t *buf = avpkt->data;
    int buf_size       = avpkt->size;
    int channel_mask;
    int channel_layout;
    int lfe_samples;
    int num_core_channels = 0;
    int i, ret;
    float **samples_flt;
    float *src_chan;
    float *dst_chan;
    DCAContext *s = avctx->priv_data;
    int core_ss_end;
    int channels, full_channels;
    float scale;
    int achan;
    int chset;
    int mask;
    int lavc;
    int posn;
    int j, k;
    int endch;
    int upsample = 0;

    s->exss_ext_mask = 0;
    s->xch_present   = 0;

    s->dca_buffer_size = AVERROR_INVALIDDATA;
    for (i = 0; i < buf_size - 3 && s->dca_buffer_size == AVERROR_INVALIDDATA; i++)
        s->dca_buffer_size = avpriv_dca_convert_bitstream(buf + i, buf_size - i, s->dca_buffer,
                                                          DCA_MAX_FRAME_SIZE + DCA_MAX_EXSS_HEADER_SIZE);

    if (s->dca_buffer_size == AVERROR_INVALIDDATA) {
        av_log(avctx, AV_LOG_ERROR, "Not a valid DCA frame\n");
        return AVERROR_INVALIDDATA;
    }

    if ((ret = dca_parse_frame_header(s)) < 0) {
        // seems like the frame is corrupt, try with the next one
        return ret;
    }
    // set AVCodec values with parsed data
    avctx->sample_rate = s->sample_rate;

    s->profile = FF_PROFILE_DTS;

    for (i = 0; i < (s->sample_blocks / 8); i++) {
        if ((ret = dca_decode_block(s, 0, i))) {
            av_log(avctx, AV_LOG_ERROR, "error decoding block\n");
            return ret;
        }
    }

    /* record number of core channels incase less than max channels are requested */
    num_core_channels = s->prim_channels;

    if (s->prim_channels + !!s->lfe > 2 &&
        avctx->request_channel_layout == AV_CH_LAYOUT_STEREO) {
            /* Stereo downmix coefficients
             *
             * The decoder can only downmix to 2-channel, so we need to ensure
             * embedded downmix coefficients are actually targeting 2-channel.
             */
            if (s->core_downmix && (s->core_downmix_amode == DCA_STEREO ||
                                    s->core_downmix_amode == DCA_STEREO_TOTAL)) {
                for (i = 0; i < num_core_channels + !!s->lfe; i++) {
                    /* Range checked earlier */
                    s->downmix_coef[i][0] = dca_dmix_code(s->core_downmix_codes[i][0]);
                    s->downmix_coef[i][1] = dca_dmix_code(s->core_downmix_codes[i][1]);
                }
                s->output = s->core_downmix_amode;
            } else {
                int am = s->amode & DCA_CHANNEL_MASK;
                if (am >= FF_ARRAY_ELEMS(ff_dca_default_coeffs)) {
                    av_log(s->avctx, AV_LOG_ERROR,
                           "Invalid channel mode %d\n", am);
                    return AVERROR_INVALIDDATA;
                }
                if (num_core_channels + !!s->lfe >
                    FF_ARRAY_ELEMS(ff_dca_default_coeffs[0])) {
                    avpriv_request_sample(s->avctx, "Downmixing %d channels",
                                          s->prim_channels + !!s->lfe);
                    return AVERROR_PATCHWELCOME;
                }
                for (i = 0; i < num_core_channels + !!s->lfe; i++) {
                    s->downmix_coef[i][0] = ff_dca_default_coeffs[am][i][0];
                    s->downmix_coef[i][1] = ff_dca_default_coeffs[am][i][1];
                }
            }
            ff_dlog(s->avctx, "Stereo downmix coeffs:\n");
            for (i = 0; i < num_core_channels + !!s->lfe; i++) {
                ff_dlog(s->avctx, "L, input channel %d = %f\n", i,
                        s->downmix_coef[i][0]);
                ff_dlog(s->avctx, "R, input channel %d = %f\n", i,
                        s->downmix_coef[i][1]);
            }
            ff_dlog(s->avctx, "\n");
    }

    if (s->ext_coding)
        s->core_ext_mask = ff_dca_ext_audio_descr_mask[s->ext_descr];
    else
        s->core_ext_mask = 0;
=======
    DCAContext *s = avctx->priv_data;
    int core_ss_end, ret;
>>>>>>> 971177f7

    core_ss_end = FFMIN(s->frame_size, s->dca_buffer_size) * 8;

    /* only scan for extensions if ext_descr was unknown or indicated a
     * supported XCh extension */
    if (s->core_ext_mask < 0 || s->core_ext_mask & (DCA_EXT_XCH | DCA_EXT_XXCH)) {
        /* if ext_descr was unknown, clear s->core_ext_mask so that the
         * extensions scan can fill it up */
        s->core_ext_mask = FFMAX(s->core_ext_mask, 0);

        /* extensions start at 32-bit boundaries into bitstream */
        skip_bits_long(&s->gb, (-get_bits_count(&s->gb)) & 31);

        while (core_ss_end - get_bits_count(&s->gb) >= 32) {
            uint32_t bits = get_bits_long(&s->gb, 32);
            int i;

            switch (bits) {
            case DCA_SYNCWORD_XCH: {
                int ext_amode, xch_fsize;

                s->xch_base_channel = s->prim_channels;

                /* validate sync word using XCHFSIZE field */
                xch_fsize = show_bits(&s->gb, 10);
                if ((s->frame_size != (get_bits_count(&s->gb) >> 3) - 4 + xch_fsize) &&
                    (s->frame_size != (get_bits_count(&s->gb) >> 3) - 4 + xch_fsize + 1))
                    continue;

                /* skip length-to-end-of-frame field for the moment */
                skip_bits(&s->gb, 10);

                s->core_ext_mask |= DCA_EXT_XCH;

                /* extension amode(number of channels in extension) should be 1 */
                /* AFAIK XCh is not used for more channels */
                if ((ext_amode = get_bits(&s->gb, 4)) != 1) {
                    av_log(avctx, AV_LOG_ERROR,
                           "XCh extension amode %d not supported!\n",
                           ext_amode);
                    continue;
                }

                if (s->xch_base_channel < 2) {
                    avpriv_request_sample(avctx, "XCh with fewer than 2 base channels");
                    continue;
                }

                /* much like core primary audio coding header */
                dca_parse_audio_coding_header(s, s->xch_base_channel, 0);

                for (i = 0; i < (s->sample_blocks / 8); i++)
                    if ((ret = dca_decode_block(s, s->xch_base_channel, i))) {
                        av_log(avctx, AV_LOG_ERROR, "error decoding XCh extension\n");
                        continue;
                    }

                s->xch_present = 1;
                break;
            }
            case DCA_SYNCWORD_XXCH:
                /* XXCh: extended channels */
                /* usually found either in core or HD part in DTS-HD HRA streams,
                 * but not in DTS-ES which contains XCh extensions instead */
                s->core_ext_mask |= DCA_EXT_XXCH;
                ff_dca_xxch_decode_frame(s);
                break;

            case 0x1d95f262: {
                int fsize96 = show_bits(&s->gb, 12) + 1;
                if (s->frame_size != (get_bits_count(&s->gb) >> 3) - 4 + fsize96)
                    continue;

                av_log(avctx, AV_LOG_DEBUG, "X96 extension found at %d bits\n",
                       get_bits_count(&s->gb));
                skip_bits(&s->gb, 12);
                av_log(avctx, AV_LOG_DEBUG, "FSIZE96 = %d bytes\n", fsize96);
                av_log(avctx, AV_LOG_DEBUG, "REVNO = %d\n", get_bits(&s->gb, 4));

                s->core_ext_mask |= DCA_EXT_X96;
                break;
            }
            }

            skip_bits_long(&s->gb, (-get_bits_count(&s->gb)) & 31);
        }
    } else {
        /* no supported extensions, skip the rest of the core substream */
        skip_bits_long(&s->gb, core_ss_end - get_bits_count(&s->gb));
    }

    if (s->core_ext_mask & DCA_EXT_X96)
        s->profile = FF_PROFILE_DTS_96_24;
    else if (s->core_ext_mask & (DCA_EXT_XCH | DCA_EXT_XXCH))
        s->profile = FF_PROFILE_DTS_ES;

    /* check for ExSS (HD part) */
    if (s->dca_buffer_size - s->frame_size > 32 &&
        get_bits_long(&s->gb, 32) == DCA_SYNCWORD_SUBSTREAM)
        ff_dca_exss_parse_header(s);

    return ret;
}

/**
 * Main frame decoding function
 * FIXME add arguments
 */
static int dca_decode_frame(AVCodecContext *avctx, void *data,
                            int *got_frame_ptr, AVPacket *avpkt)
{
    AVFrame *frame     = data;
    const uint8_t *buf = avpkt->data;
    int buf_size       = avpkt->size;

    int lfe_samples;
    int num_core_channels = 0;
    int i, ret;
    float  **samples_flt;
    DCAContext *s = avctx->priv_data;
    int channels, full_channels;
    int upsample = 0;

    s->exss_ext_mask = 0;
    s->xch_present   = 0;

    s->dca_buffer_size = ff_dca_convert_bitstream(buf, buf_size, s->dca_buffer,
                                                  DCA_MAX_FRAME_SIZE + DCA_MAX_EXSS_HEADER_SIZE);
    if (s->dca_buffer_size == AVERROR_INVALIDDATA) {
        av_log(avctx, AV_LOG_ERROR, "Not a valid DCA frame\n");
        return AVERROR_INVALIDDATA;
    }

    if ((ret = dca_parse_frame_header(s)) < 0) {
        // seems like the frame is corrupt, try with the next one
        return ret;
    }
    // set AVCodec values with parsed data
    avctx->sample_rate = s->sample_rate;
    avctx->bit_rate    = s->bit_rate;

    s->profile = FF_PROFILE_DTS;

    for (i = 0; i < (s->sample_blocks / 8); i++) {
        if ((ret = dca_decode_block(s, 0, i))) {
            av_log(avctx, AV_LOG_ERROR, "error decoding block\n");
            return ret;
        }
    }

    /* record number of core channels incase less than max channels are requested */
    num_core_channels = s->prim_channels;

    if (s->ext_coding)
        s->core_ext_mask = dca_ext_audio_descr_mask[s->ext_descr];
    else
        s->core_ext_mask = 0;

    ret = scan_for_extensions(avctx);

    avctx->profile = s->profile;

    full_channels = channels = s->prim_channels + !!s->lfe;

    /* If we have XXCH then the channel layout is managed differently */
    /* note that XLL will also have another way to do things */
    if (!(s->core_ext_mask & DCA_EXT_XXCH)) {
        /* xxx should also do MA extensions */
        if (s->amode < 16) {
            avctx->channel_layout = ff_dca_core_channel_layout[s->amode];

            if (s->prim_channels + !!s->lfe > 2 &&
                avctx->request_channel_layout == AV_CH_LAYOUT_STEREO) {
                /*
                 * Neither the core's auxiliary data nor our default tables contain
                 * downmix coefficients for the additional channel coded in the XCh
                 * extension, so when we're doing a Stereo downmix, don't decode it.
                 */
                s->xch_disable = 1;
            }

            if (s->xch_present && !s->xch_disable) {
                if (avctx->channel_layout & AV_CH_BACK_CENTER) {
                    avpriv_request_sample(avctx, "XCh with Back center channel");
                    return AVERROR_INVALIDDATA;
                }
                avctx->channel_layout |= AV_CH_BACK_CENTER;
                if (s->lfe) {
                    avctx->channel_layout |= AV_CH_LOW_FREQUENCY;
                    s->channel_order_tab = ff_dca_channel_reorder_lfe_xch[s->amode];
                } else {
                    s->channel_order_tab = ff_dca_channel_reorder_nolfe_xch[s->amode];
                }
                if (s->channel_order_tab[s->xch_base_channel] < 0)
                    return AVERROR_INVALIDDATA;
            } else {
                channels       = num_core_channels + !!s->lfe;
                s->xch_present = 0; /* disable further xch processing */
                if (s->lfe) {
                    avctx->channel_layout |= AV_CH_LOW_FREQUENCY;
                    s->channel_order_tab = ff_dca_channel_reorder_lfe[s->amode];
                } else
                    s->channel_order_tab = ff_dca_channel_reorder_nolfe[s->amode];
            }

            if (channels > !!s->lfe &&
                s->channel_order_tab[channels - 1 - !!s->lfe] < 0)
                return AVERROR_INVALIDDATA;

            if (av_get_channel_layout_nb_channels(avctx->channel_layout) != channels) {
                av_log(avctx, AV_LOG_ERROR, "Number of channels %d mismatches layout %d\n", channels, av_get_channel_layout_nb_channels(avctx->channel_layout));
                return AVERROR_INVALIDDATA;
            }

            if (num_core_channels + !!s->lfe > 2 &&
                avctx->request_channel_layout == AV_CH_LAYOUT_STEREO) {
                channels              = 2;
                s->output             = s->prim_channels == 2 ? s->amode : DCA_STEREO;
                avctx->channel_layout = AV_CH_LAYOUT_STEREO;
            }
            else if (avctx->request_channel_layout & AV_CH_LAYOUT_NATIVE) {
                static const int8_t dca_channel_order_native[9] = { 0, 1, 2, 3, 4, 5, 6, 7, 8 };
                s->channel_order_tab = dca_channel_order_native;
            }
            s->lfe_index = ff_dca_lfe_index[s->amode];
        } else {
            av_log(avctx, AV_LOG_ERROR,
                   "Non standard configuration %d !\n", s->amode);
            return AVERROR_INVALIDDATA;
        }

        s->xxch_dmix_embedded = 0;
    } else {
        /* we only get here if an XXCH channel set can be added to the mix */
        channel_mask = s->xxch_core_spkmask;

        {
            channels = s->prim_channels + !!s->lfe;
            for (i = 0; i < s->xxch_chset; i++) {
                channel_mask |= s->xxch_spk_masks[i];
            }
        }

        /* Given the DTS spec'ed channel mask, generate an avcodec version */
        channel_layout = 0;
        for (i = 0; i < s->xxch_nbits_spk_mask; ++i) {
            if (channel_mask & (1 << i)) {
                channel_layout |= ff_dca_map_xxch_to_native[i];
            }
        }

        /* make sure that we have managed to get equivalent dts/avcodec channel
         * masks in some sense -- unfortunately some channels could overlap */
        if (av_popcount(channel_mask) != av_popcount(channel_layout)) {
            av_log(avctx, AV_LOG_DEBUG,
                   "DTS-XXCH: Inconsistent avcodec/dts channel layouts\n");
            return AVERROR_INVALIDDATA;
        }

        avctx->channel_layout = channel_layout;

        if (!(avctx->request_channel_layout & AV_CH_LAYOUT_NATIVE)) {
            /* Estimate DTS --> avcodec ordering table */
            for (chset = -1, j = 0; chset < s->xxch_chset; ++chset) {
                mask = chset >= 0 ? s->xxch_spk_masks[chset]
                                  : s->xxch_core_spkmask;
                for (i = 0; i < s->xxch_nbits_spk_mask; i++) {
                    if (mask & ~(DCA_XXCH_LFE1 | DCA_XXCH_LFE2) & (1 << i)) {
                        lavc = ff_dca_map_xxch_to_native[i];
                        posn = av_popcount(channel_layout & (lavc - 1));
                        s->xxch_order_tab[j++] = posn;
                    }
                }

            }

            s->lfe_index = av_popcount(channel_layout & (AV_CH_LOW_FREQUENCY-1));
        } else { /* native ordering */
            for (i = 0; i < channels; i++)
                s->xxch_order_tab[i] = i;

            s->lfe_index = channels - 1;
        }

        s->channel_order_tab = s->xxch_order_tab;
    }

    /* get output buffer */
    frame->nb_samples = 256 * (s->sample_blocks / 8);
    if (s->exss_ext_mask & DCA_EXT_EXSS_XLL) {
        int xll_nb_samples = s->xll_segments * s->xll_smpl_in_seg;
        /* Check for invalid/unsupported conditions first */
        if (s->xll_residual_channels > channels) {
            av_log(s->avctx, AV_LOG_WARNING,
                   "DCA: too many residual channels (%d, core channels %d). Disabling XLL\n",
                   s->xll_residual_channels, channels);
            s->exss_ext_mask &= ~DCA_EXT_EXSS_XLL;
        } else if (xll_nb_samples != frame->nb_samples &&
                   2 * frame->nb_samples != xll_nb_samples) {
            av_log(s->avctx, AV_LOG_WARNING,
                   "DCA: unsupported upsampling (%d XLL samples, %d core samples). Disabling XLL\n",
                   xll_nb_samples, frame->nb_samples);
            s->exss_ext_mask &= ~DCA_EXT_EXSS_XLL;
        } else {
            if (2 * frame->nb_samples == xll_nb_samples) {
                av_log(s->avctx, AV_LOG_INFO,
                       "XLL: upsampling core channels by a factor of 2\n");
                upsample = 1;

                frame->nb_samples = xll_nb_samples;
                // FIXME: Is it good enough to copy from the first channel set?
                avctx->sample_rate = s->xll_chsets[0].sampling_frequency;
            }
            /* If downmixing to stereo, don't decode additional channels.
             * FIXME: Using the xch_disable flag for this doesn't seem right. */
            if (!s->xch_disable)
                channels = s->xll_channels;
        }
    }

    if (avctx->channels != channels) {
        if (avctx->channels)
            av_log(avctx, AV_LOG_INFO, "Number of channels changed in DCA decoder (%d -> %d)\n", avctx->channels, channels);
        avctx->channels = channels;
    }

    /* FIXME: This is an ugly hack, to just revert to the default
     * layout if we have additional channels. Need to convert the XLL
     * channel masks to ffmpeg channel_layout mask. */
    if (av_get_channel_layout_nb_channels(avctx->channel_layout) != avctx->channels)
        avctx->channel_layout = 0;

    if ((ret = ff_get_buffer(avctx, frame, 0)) < 0)
        return ret;
    samples_flt = (float **) frame->extended_data;

    /* allocate buffer for extra channels if downmixing */
    if (avctx->channels < full_channels) {
        ret = av_samples_get_buffer_size(NULL, full_channels - channels,
                                         frame->nb_samples,
                                         avctx->sample_fmt, 0);
        if (ret < 0)
            return ret;

        av_fast_malloc(&s->extra_channels_buffer,
                       &s->extra_channels_buffer_size, ret);
        if (!s->extra_channels_buffer)
            return AVERROR(ENOMEM);

        ret = av_samples_fill_arrays((uint8_t **) s->extra_channels, NULL,
                                     s->extra_channels_buffer,
                                     full_channels - channels,
                                     frame->nb_samples, avctx->sample_fmt, 0);
        if (ret < 0)
            return ret;
    }

    /* filter to get final output */
    for (i = 0; i < (s->sample_blocks / 8); i++) {
        int ch;
        unsigned block = upsample ? 512 : 256;
        for (ch = 0; ch < channels; ch++)
            s->samples_chanptr[ch] = samples_flt[ch] + i * block;
        for (; ch < full_channels; ch++)
            s->samples_chanptr[ch] = s->extra_channels[ch - channels] + i * block;

        dca_filter_channels(s, i, upsample);

        /* If this was marked as a DTS-ES stream we need to subtract back- */
        /* channel from SL & SR to remove matrixed back-channel signal */
        if ((s->source_pcm_res & 1) && s->xch_present) {
            float *back_chan = s->samples_chanptr[s->channel_order_tab[s->xch_base_channel]];
            float *lt_chan   = s->samples_chanptr[s->channel_order_tab[s->xch_base_channel - 2]];
            float *rt_chan   = s->samples_chanptr[s->channel_order_tab[s->xch_base_channel - 1]];
            s->fdsp->vector_fmac_scalar(lt_chan, back_chan, -M_SQRT1_2, 256);
            s->fdsp->vector_fmac_scalar(rt_chan, back_chan, -M_SQRT1_2, 256);
        }

        /* If stream contains XXCH, we might need to undo an embedded downmix */
        if (s->xxch_dmix_embedded) {
            /* Loop over channel sets in turn */
            ch = num_core_channels;
            for (chset = 0; chset < s->xxch_chset; chset++) {
                endch = ch + s->xxch_chset_nch[chset];
                mask = s->xxch_dmix_embedded;

                /* undo downmix */
                for (j = ch; j < endch; j++) {
                    if (mask & (1 << j)) { /* this channel has been mixed-out */
                        src_chan = s->samples_chanptr[s->channel_order_tab[j]];
                        for (k = 0; k < endch; k++) {
                            achan = s->channel_order_tab[k];
                            scale = s->xxch_dmix_coeff[j][k];
                            if (scale != 0.0) {
                                dst_chan = s->samples_chanptr[achan];
                                s->fdsp->vector_fmac_scalar(dst_chan, src_chan,
                                                           -scale, 256);
                            }
                        }
                    }
                }

                /* if a downmix has been embedded then undo the pre-scaling */
                if ((mask & (1 << ch)) && s->xxch_dmix_sf[chset] != 1.0f) {
                    scale = s->xxch_dmix_sf[chset];

                    for (j = 0; j < ch; j++) {
                        src_chan = s->samples_chanptr[s->channel_order_tab[j]];
                        for (k = 0; k < 256; k++)
                            src_chan[k] *= scale;
                    }

                    /* LFE channel is always part of core, scale if it exists */
                    if (s->lfe) {
                        src_chan = s->samples_chanptr[s->lfe_index];
                        for (k = 0; k < 256; k++)
                            src_chan[k] *= scale;
                    }
                }

                ch = endch;
            }

        }
    }

    /* update lfe history */
    lfe_samples = 2 * s->lfe * (s->sample_blocks / 8);
    for (i = 0; i < 2 * s->lfe * 4; i++)
        s->lfe_data[i] = s->lfe_data[i + lfe_samples];

    if (s->exss_ext_mask & DCA_EXT_EXSS_XLL) {
        ret = ff_dca_xll_decode_audio(s, frame);
        if (ret < 0)
            return ret;
    }
    /* AVMatrixEncoding
     *
     * DCA_STEREO_TOTAL (Lt/Rt) is equivalent to Dolby Surround */
    ret = ff_side_data_update_matrix_encoding(frame,
                                              (s->output & ~DCA_LFE) == DCA_STEREO_TOTAL ?
                                              AV_MATRIX_ENCODING_DOLBY : AV_MATRIX_ENCODING_NONE);
    if (ret < 0)
        return ret;

    if (   avctx->profile != FF_PROFILE_DTS_HD_MA
        && avctx->profile != FF_PROFILE_DTS_HD_HRA)
        avctx->bit_rate = s->bit_rate;
    *got_frame_ptr = 1;

    return buf_size;
}

/**
 * DCA initialization
 *
 * @param avctx     pointer to the AVCodecContext
 */

static av_cold int dca_decode_init(AVCodecContext *avctx)
{
    DCAContext *s = avctx->priv_data;

    s->avctx = avctx;
    dca_init_vlcs();

    s->fdsp = avpriv_float_dsp_alloc(avctx->flags & AV_CODEC_FLAG_BITEXACT);
    if (!s->fdsp)
        return AVERROR(ENOMEM);

    ff_mdct_init(&s->imdct, 6, 1, 1.0);
    ff_synth_filter_init(&s->synth);
    ff_dcadsp_init(&s->dcadsp);
    ff_fmt_convert_init(&s->fmt_conv, avctx);

    avctx->sample_fmt = AV_SAMPLE_FMT_FLTP;

    /* allow downmixing to stereo */
    if (avctx->channels > 2 &&
        avctx->request_channel_layout == AV_CH_LAYOUT_STEREO)
        avctx->channels = 2;

    return 0;
}

static av_cold int dca_decode_end(AVCodecContext *avctx)
{
    DCAContext *s = avctx->priv_data;
    ff_mdct_end(&s->imdct);
    av_freep(&s->extra_channels_buffer);
    av_freep(&s->fdsp);
    av_freep(&s->xll_sample_buf);
    av_freep(&s->qmf64_table);
    return 0;
}

static const AVProfile profiles[] = {
    { FF_PROFILE_DTS,        "DTS"        },
    { FF_PROFILE_DTS_ES,     "DTS-ES"     },
    { FF_PROFILE_DTS_96_24,  "DTS 96/24"  },
    { FF_PROFILE_DTS_HD_HRA, "DTS-HD HRA" },
    { FF_PROFILE_DTS_HD_MA,  "DTS-HD MA"  },
    { FF_PROFILE_UNKNOWN },
};

static const AVOption options[] = {
    { "disable_xch", "disable decoding of the XCh extension", offsetof(DCAContext, xch_disable), AV_OPT_TYPE_INT, { .i64 = 0 }, 0, 1, AV_OPT_FLAG_DECODING_PARAM | AV_OPT_FLAG_AUDIO_PARAM },
    { "disable_xll", "disable decoding of the XLL extension", offsetof(DCAContext, xll_disable), AV_OPT_TYPE_INT, { .i64 = 1 }, 0, 1, AV_OPT_FLAG_DECODING_PARAM | AV_OPT_FLAG_AUDIO_PARAM },
    { NULL },
};

static const AVClass dca_decoder_class = {
    .class_name = "DCA decoder",
    .item_name  = av_default_item_name,
    .option     = options,
    .version    = LIBAVUTIL_VERSION_INT,
    .category   = AV_CLASS_CATEGORY_DECODER,
};

AVCodec ff_dca_decoder = {
    .name            = "dca",
    .long_name       = NULL_IF_CONFIG_SMALL("DCA (DTS Coherent Acoustics)"),
    .type            = AVMEDIA_TYPE_AUDIO,
    .id              = AV_CODEC_ID_DTS,
    .priv_data_size  = sizeof(DCAContext),
    .init            = dca_decode_init,
    .decode          = dca_decode_frame,
    .close           = dca_decode_end,
    .capabilities    = AV_CODEC_CAP_CHANNEL_CONF | AV_CODEC_CAP_DR1,
    .sample_fmts     = (const enum AVSampleFormat[]) { AV_SAMPLE_FMT_FLTP,
                                                       AV_SAMPLE_FMT_NONE },
    .profiles        = NULL_IF_CONFIG_SMALL(profiles),
    .priv_class      = &dca_decoder_class,
};<|MERGE_RESOLUTION|>--- conflicted
+++ resolved
@@ -1455,7 +1455,119 @@
 
 static int scan_for_extensions(AVCodecContext *avctx)
 {
-<<<<<<< HEAD
+    DCAContext *s = avctx->priv_data;
+    int core_ss_end, ret;
+
+    core_ss_end = FFMIN(s->frame_size, s->dca_buffer_size) * 8;
+
+    /* only scan for extensions if ext_descr was unknown or indicated a
+     * supported XCh extension */
+    if (s->core_ext_mask < 0 || s->core_ext_mask & (DCA_EXT_XCH | DCA_EXT_XXCH)) {
+        /* if ext_descr was unknown, clear s->core_ext_mask so that the
+         * extensions scan can fill it up */
+        s->core_ext_mask = FFMAX(s->core_ext_mask, 0);
+
+        /* extensions start at 32-bit boundaries into bitstream */
+        skip_bits_long(&s->gb, (-get_bits_count(&s->gb)) & 31);
+
+        while (core_ss_end - get_bits_count(&s->gb) >= 32) {
+            uint32_t bits = get_bits_long(&s->gb, 32);
+            int i;
+
+            switch (bits) {
+            case DCA_SYNCWORD_XCH: {
+                int ext_amode, xch_fsize;
+
+                s->xch_base_channel = s->prim_channels;
+
+                /* validate sync word using XCHFSIZE field */
+                xch_fsize = show_bits(&s->gb, 10);
+                if ((s->frame_size != (get_bits_count(&s->gb) >> 3) - 4 + xch_fsize) &&
+                    (s->frame_size != (get_bits_count(&s->gb) >> 3) - 4 + xch_fsize + 1))
+                    continue;
+
+                /* skip length-to-end-of-frame field for the moment */
+                skip_bits(&s->gb, 10);
+
+                s->core_ext_mask |= DCA_EXT_XCH;
+
+                /* extension amode(number of channels in extension) should be 1 */
+                /* AFAIK XCh is not used for more channels */
+                if ((ext_amode = get_bits(&s->gb, 4)) != 1) {
+                    av_log(avctx, AV_LOG_ERROR,
+                           "XCh extension amode %d not supported!\n",
+                           ext_amode);
+                    continue;
+                }
+
+                if (s->xch_base_channel < 2) {
+                    avpriv_request_sample(avctx, "XCh with fewer than 2 base channels");
+                    continue;
+                }
+
+                /* much like core primary audio coding header */
+                dca_parse_audio_coding_header(s, s->xch_base_channel, 0);
+
+                for (i = 0; i < (s->sample_blocks / 8); i++)
+                    if ((ret = dca_decode_block(s, s->xch_base_channel, i))) {
+                        av_log(avctx, AV_LOG_ERROR, "error decoding XCh extension\n");
+                        continue;
+                    }
+
+                s->xch_present = 1;
+                break;
+            }
+            case DCA_SYNCWORD_XXCH:
+                /* XXCh: extended channels */
+                /* usually found either in core or HD part in DTS-HD HRA streams,
+                 * but not in DTS-ES which contains XCh extensions instead */
+                s->core_ext_mask |= DCA_EXT_XXCH;
+                ff_dca_xxch_decode_frame(s);
+                break;
+
+            case 0x1d95f262: {
+                int fsize96 = show_bits(&s->gb, 12) + 1;
+                if (s->frame_size != (get_bits_count(&s->gb) >> 3) - 4 + fsize96)
+                    continue;
+
+                av_log(avctx, AV_LOG_DEBUG, "X96 extension found at %d bits\n",
+                       get_bits_count(&s->gb));
+                skip_bits(&s->gb, 12);
+                av_log(avctx, AV_LOG_DEBUG, "FSIZE96 = %d bytes\n", fsize96);
+                av_log(avctx, AV_LOG_DEBUG, "REVNO = %d\n", get_bits(&s->gb, 4));
+
+                s->core_ext_mask |= DCA_EXT_X96;
+                break;
+            }
+            }
+
+            skip_bits_long(&s->gb, (-get_bits_count(&s->gb)) & 31);
+        }
+    } else {
+        /* no supported extensions, skip the rest of the core substream */
+        skip_bits_long(&s->gb, core_ss_end - get_bits_count(&s->gb));
+    }
+
+    if (s->core_ext_mask & DCA_EXT_X96)
+        s->profile = FF_PROFILE_DTS_96_24;
+    else if (s->core_ext_mask & (DCA_EXT_XCH | DCA_EXT_XXCH))
+        s->profile = FF_PROFILE_DTS_ES;
+
+    /* check for ExSS (HD part) */
+    if (s->dca_buffer_size - s->frame_size > 32 &&
+        get_bits_long(&s->gb, 32) == DCA_SYNCWORD_SUBSTREAM)
+        ff_dca_exss_parse_header(s);
+
+    return ret;
+}
+
+/**
+ * Main frame decoding function
+ * FIXME add arguments
+ */
+static int dca_decode_frame(AVCodecContext *avctx, void *data,
+                            int *got_frame_ptr, AVPacket *avpkt)
+{
     AVFrame *frame     = data;
     const uint8_t *buf = avpkt->data;
     int buf_size       = avpkt->size;
@@ -1468,7 +1580,6 @@
     float *src_chan;
     float *dst_chan;
     DCAContext *s = avctx->priv_data;
-    int core_ss_end;
     int channels, full_channels;
     float scale;
     int achan;
@@ -1557,167 +1668,6 @@
 
     if (s->ext_coding)
         s->core_ext_mask = ff_dca_ext_audio_descr_mask[s->ext_descr];
-    else
-        s->core_ext_mask = 0;
-=======
-    DCAContext *s = avctx->priv_data;
-    int core_ss_end, ret;
->>>>>>> 971177f7
-
-    core_ss_end = FFMIN(s->frame_size, s->dca_buffer_size) * 8;
-
-    /* only scan for extensions if ext_descr was unknown or indicated a
-     * supported XCh extension */
-    if (s->core_ext_mask < 0 || s->core_ext_mask & (DCA_EXT_XCH | DCA_EXT_XXCH)) {
-        /* if ext_descr was unknown, clear s->core_ext_mask so that the
-         * extensions scan can fill it up */
-        s->core_ext_mask = FFMAX(s->core_ext_mask, 0);
-
-        /* extensions start at 32-bit boundaries into bitstream */
-        skip_bits_long(&s->gb, (-get_bits_count(&s->gb)) & 31);
-
-        while (core_ss_end - get_bits_count(&s->gb) >= 32) {
-            uint32_t bits = get_bits_long(&s->gb, 32);
-            int i;
-
-            switch (bits) {
-            case DCA_SYNCWORD_XCH: {
-                int ext_amode, xch_fsize;
-
-                s->xch_base_channel = s->prim_channels;
-
-                /* validate sync word using XCHFSIZE field */
-                xch_fsize = show_bits(&s->gb, 10);
-                if ((s->frame_size != (get_bits_count(&s->gb) >> 3) - 4 + xch_fsize) &&
-                    (s->frame_size != (get_bits_count(&s->gb) >> 3) - 4 + xch_fsize + 1))
-                    continue;
-
-                /* skip length-to-end-of-frame field for the moment */
-                skip_bits(&s->gb, 10);
-
-                s->core_ext_mask |= DCA_EXT_XCH;
-
-                /* extension amode(number of channels in extension) should be 1 */
-                /* AFAIK XCh is not used for more channels */
-                if ((ext_amode = get_bits(&s->gb, 4)) != 1) {
-                    av_log(avctx, AV_LOG_ERROR,
-                           "XCh extension amode %d not supported!\n",
-                           ext_amode);
-                    continue;
-                }
-
-                if (s->xch_base_channel < 2) {
-                    avpriv_request_sample(avctx, "XCh with fewer than 2 base channels");
-                    continue;
-                }
-
-                /* much like core primary audio coding header */
-                dca_parse_audio_coding_header(s, s->xch_base_channel, 0);
-
-                for (i = 0; i < (s->sample_blocks / 8); i++)
-                    if ((ret = dca_decode_block(s, s->xch_base_channel, i))) {
-                        av_log(avctx, AV_LOG_ERROR, "error decoding XCh extension\n");
-                        continue;
-                    }
-
-                s->xch_present = 1;
-                break;
-            }
-            case DCA_SYNCWORD_XXCH:
-                /* XXCh: extended channels */
-                /* usually found either in core or HD part in DTS-HD HRA streams,
-                 * but not in DTS-ES which contains XCh extensions instead */
-                s->core_ext_mask |= DCA_EXT_XXCH;
-                ff_dca_xxch_decode_frame(s);
-                break;
-
-            case 0x1d95f262: {
-                int fsize96 = show_bits(&s->gb, 12) + 1;
-                if (s->frame_size != (get_bits_count(&s->gb) >> 3) - 4 + fsize96)
-                    continue;
-
-                av_log(avctx, AV_LOG_DEBUG, "X96 extension found at %d bits\n",
-                       get_bits_count(&s->gb));
-                skip_bits(&s->gb, 12);
-                av_log(avctx, AV_LOG_DEBUG, "FSIZE96 = %d bytes\n", fsize96);
-                av_log(avctx, AV_LOG_DEBUG, "REVNO = %d\n", get_bits(&s->gb, 4));
-
-                s->core_ext_mask |= DCA_EXT_X96;
-                break;
-            }
-            }
-
-            skip_bits_long(&s->gb, (-get_bits_count(&s->gb)) & 31);
-        }
-    } else {
-        /* no supported extensions, skip the rest of the core substream */
-        skip_bits_long(&s->gb, core_ss_end - get_bits_count(&s->gb));
-    }
-
-    if (s->core_ext_mask & DCA_EXT_X96)
-        s->profile = FF_PROFILE_DTS_96_24;
-    else if (s->core_ext_mask & (DCA_EXT_XCH | DCA_EXT_XXCH))
-        s->profile = FF_PROFILE_DTS_ES;
-
-    /* check for ExSS (HD part) */
-    if (s->dca_buffer_size - s->frame_size > 32 &&
-        get_bits_long(&s->gb, 32) == DCA_SYNCWORD_SUBSTREAM)
-        ff_dca_exss_parse_header(s);
-
-    return ret;
-}
-
-/**
- * Main frame decoding function
- * FIXME add arguments
- */
-static int dca_decode_frame(AVCodecContext *avctx, void *data,
-                            int *got_frame_ptr, AVPacket *avpkt)
-{
-    AVFrame *frame     = data;
-    const uint8_t *buf = avpkt->data;
-    int buf_size       = avpkt->size;
-
-    int lfe_samples;
-    int num_core_channels = 0;
-    int i, ret;
-    float  **samples_flt;
-    DCAContext *s = avctx->priv_data;
-    int channels, full_channels;
-    int upsample = 0;
-
-    s->exss_ext_mask = 0;
-    s->xch_present   = 0;
-
-    s->dca_buffer_size = ff_dca_convert_bitstream(buf, buf_size, s->dca_buffer,
-                                                  DCA_MAX_FRAME_SIZE + DCA_MAX_EXSS_HEADER_SIZE);
-    if (s->dca_buffer_size == AVERROR_INVALIDDATA) {
-        av_log(avctx, AV_LOG_ERROR, "Not a valid DCA frame\n");
-        return AVERROR_INVALIDDATA;
-    }
-
-    if ((ret = dca_parse_frame_header(s)) < 0) {
-        // seems like the frame is corrupt, try with the next one
-        return ret;
-    }
-    // set AVCodec values with parsed data
-    avctx->sample_rate = s->sample_rate;
-    avctx->bit_rate    = s->bit_rate;
-
-    s->profile = FF_PROFILE_DTS;
-
-    for (i = 0; i < (s->sample_blocks / 8); i++) {
-        if ((ret = dca_decode_block(s, 0, i))) {
-            av_log(avctx, AV_LOG_ERROR, "error decoding block\n");
-            return ret;
-        }
-    }
-
-    /* record number of core channels incase less than max channels are requested */
-    num_core_channels = s->prim_channels;
-
-    if (s->ext_coding)
-        s->core_ext_mask = dca_ext_audio_descr_mask[s->ext_descr];
     else
         s->core_ext_mask = 0;
 
