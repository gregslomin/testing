/*
 * JPEG 2000 decoding support via OpenJPEG
 * Copyright (c) 2009 Jaikrishnan Menon <realityman@gmx.net>
 *
 * This file is part of FFmpeg.
 *
 * FFmpeg is free software; you can redistribute it and/or
 * modify it under the terms of the GNU Lesser General Public
 * License as published by the Free Software Foundation; either
 * version 2.1 of the License, or (at your option) any later version.
 *
 * FFmpeg is distributed in the hope that it will be useful,
 * but WITHOUT ANY WARRANTY; without even the implied warranty of
 * MERCHANTABILITY or FITNESS FOR A PARTICULAR PURPOSE.  See the GNU
 * Lesser General Public License for more details.
 *
 * You should have received a copy of the GNU Lesser General Public
 * License along with FFmpeg; if not, write to the Free Software
 * Foundation, Inc., 51 Franklin Street, Fifth Floor, Boston, MA 02110-1301 USA
 */

/**
 * @file
 * JPEG 2000 decoder using libopenjpeg
 */

#define  OPJ_STATIC

#include "libavutil/common.h"
#include "libavutil/intreadwrite.h"
#include "libavutil/imgutils.h"
#include "libavutil/pixfmt.h"
#include "libavutil/opt.h"
#include "avcodec.h"
#include "thread.h"

#if HAVE_OPENJPEG_1_5_OPENJPEG_H
# include <openjpeg-1.5/openjpeg.h>
#else
# include <openjpeg.h>
#endif

#define JP2_SIG_TYPE    0x6A502020
#define JP2_SIG_VALUE   0x0D0A870A

// pix_fmts with lower bpp have to be listed before
// similar pix_fmts with higher bpp.
#define RGB_PIXEL_FORMATS   AV_PIX_FMT_RGB24,AV_PIX_FMT_RGBA,AV_PIX_FMT_RGB48,AV_PIX_FMT_RGBA64
#define GRAY_PIXEL_FORMATS  AV_PIX_FMT_GRAY8,AV_PIX_FMT_GRAY8A,AV_PIX_FMT_GRAY16
#define YUV_PIXEL_FORMATS   AV_PIX_FMT_YUV410P,AV_PIX_FMT_YUV411P,AV_PIX_FMT_YUVA420P, \
                            AV_PIX_FMT_YUV420P,AV_PIX_FMT_YUV422P,AV_PIX_FMT_YUVA422P, \
                            AV_PIX_FMT_YUV440P,AV_PIX_FMT_YUV444P,AV_PIX_FMT_YUVA444P, \
                            AV_PIX_FMT_YUV420P9,AV_PIX_FMT_YUV422P9,AV_PIX_FMT_YUV444P9, \
                            AV_PIX_FMT_YUVA420P9,AV_PIX_FMT_YUVA422P9,AV_PIX_FMT_YUVA444P9, \
                            AV_PIX_FMT_YUV420P10,AV_PIX_FMT_YUV422P10,AV_PIX_FMT_YUV444P10, \
                            AV_PIX_FMT_YUVA420P10,AV_PIX_FMT_YUVA422P10,AV_PIX_FMT_YUVA444P10, \
                            AV_PIX_FMT_YUV420P12,AV_PIX_FMT_YUV422P12,AV_PIX_FMT_YUV444P12, \
                            AV_PIX_FMT_YUV420P14,AV_PIX_FMT_YUV422P14,AV_PIX_FMT_YUV444P14, \
                            AV_PIX_FMT_YUV420P16,AV_PIX_FMT_YUV422P16,AV_PIX_FMT_YUV444P16, \
                            AV_PIX_FMT_YUVA420P16,AV_PIX_FMT_YUVA422P16,AV_PIX_FMT_YUVA444P16

#define XYZ_PIXEL_FORMATS  AV_PIX_FMT_XYZ12

static const enum AVPixelFormat libopenjpeg_rgb_pix_fmts[]  = {RGB_PIXEL_FORMATS};
static const enum AVPixelFormat libopenjpeg_gray_pix_fmts[] = {GRAY_PIXEL_FORMATS};
static const enum AVPixelFormat libopenjpeg_yuv_pix_fmts[]  = {YUV_PIXEL_FORMATS};
static const enum AVPixelFormat libopenjpeg_all_pix_fmts[]  = {RGB_PIXEL_FORMATS,
                                                               GRAY_PIXEL_FORMATS,
                                                               YUV_PIXEL_FORMATS,
                                                               XYZ_PIXEL_FORMATS};

typedef struct {
    AVClass *class;
    opj_dparameters_t dec_params;
    int lowqual;
} LibOpenJPEGContext;

static inline int libopenjpeg_matches_pix_fmt(const opj_image_t *image, enum AVPixelFormat pix_fmt)
{
    const AVPixFmtDescriptor *desc = av_pix_fmt_desc_get(pix_fmt);
    int match = 1;

    if (desc->nb_components != image->numcomps) {
        return 0;
    }

    switch (desc->nb_components) {
    case 4: match = match && desc->comp[3].depth_minus1 + 1 >= image->comps[3].prec &&
                             1 == image->comps[3].dx &&
                             1 == image->comps[3].dy;
    case 3: match = match && desc->comp[2].depth_minus1 + 1 >= image->comps[2].prec &&
                             1 << desc->log2_chroma_w == image->comps[2].dx &&
                             1 << desc->log2_chroma_h == image->comps[2].dy;
    case 2: match = match && desc->comp[1].depth_minus1 + 1 >= image->comps[1].prec &&
                             1 << desc->log2_chroma_w == image->comps[1].dx &&
                             1 << desc->log2_chroma_h == image->comps[1].dy;
    case 1: match = match && desc->comp[0].depth_minus1 + 1 >= image->comps[0].prec &&
                             1 == image->comps[0].dx &&
                             1 == image->comps[0].dy;
    default:
        break;
    }

    return match;
}

static inline enum AVPixelFormat libopenjpeg_guess_pix_fmt(const opj_image_t *image) {
    int index;
    const enum AVPixelFormat *possible_fmts = NULL;
    int possible_fmts_nb = 0;

    switch (image->color_space) {
    case CLRSPC_SRGB:
        possible_fmts = libopenjpeg_rgb_pix_fmts;
        possible_fmts_nb = FF_ARRAY_ELEMS(libopenjpeg_rgb_pix_fmts);
        break;
    case CLRSPC_GRAY:
        possible_fmts = libopenjpeg_gray_pix_fmts;
        possible_fmts_nb = FF_ARRAY_ELEMS(libopenjpeg_gray_pix_fmts);
        break;
    case CLRSPC_SYCC:
        possible_fmts = libopenjpeg_yuv_pix_fmts;
        possible_fmts_nb = FF_ARRAY_ELEMS(libopenjpeg_yuv_pix_fmts);
        break;
    default:
        possible_fmts = libopenjpeg_all_pix_fmts;
        possible_fmts_nb = FF_ARRAY_ELEMS(libopenjpeg_all_pix_fmts);
        break;
    }

    for (index = 0; index < possible_fmts_nb; ++index) {
        if (libopenjpeg_matches_pix_fmt(image, possible_fmts[index])) {
            return possible_fmts[index];
        }
    }

    return AV_PIX_FMT_NONE;
}

static inline int libopenjpeg_ispacked(enum AVPixelFormat pix_fmt)
{
    const AVPixFmtDescriptor *desc = av_pix_fmt_desc_get(pix_fmt);
    int i, component_plane;

    if (pix_fmt == AV_PIX_FMT_GRAY16)
        return 0;

    component_plane = desc->comp[0].plane;
    for (i = 1; i < desc->nb_components; i++) {
        if (component_plane != desc->comp[i].plane)
            return 0;
    }
    return 1;
}

static inline void libopenjpeg_copy_to_packed8(AVFrame *picture, opj_image_t *image) {
    uint8_t *img_ptr;
    int index, x, y, c;
    for (y = 0; y < picture->height; y++) {
        index = y*picture->width;
        img_ptr = picture->data[0] + y*picture->linesize[0];
        for (x = 0; x < picture->width; x++, index++) {
            for (c = 0; c < image->numcomps; c++) {
                *img_ptr++ = image->comps[c].data[index];
            }
        }
    }
}

static inline void libopenjpeg_copy_to_packed16(AVFrame *picture, opj_image_t *image) {
    uint16_t *img_ptr;
    int index, x, y, c;
    int adjust[4];
    for (x = 0; x < image->numcomps; x++)
        adjust[x] = FFMAX(FFMIN(16 - image->comps[x].prec, 8), 0);

    for (y = 0; y < picture->height; y++) {
        index = y*picture->width;
        img_ptr = (uint16_t*) (picture->data[0] + y*picture->linesize[0]);
        for (x = 0; x < picture->width; x++, index++) {
            for (c = 0; c < image->numcomps; c++) {
                *img_ptr++ = image->comps[c].data[index] << adjust[c];
            }
        }
    }
}

static inline void libopenjpeg_copyto8(AVFrame *picture, opj_image_t *image) {
    int *comp_data;
    uint8_t *img_ptr;
    int index, x, y;

    for (index = 0; index < image->numcomps; index++) {
        comp_data = image->comps[index].data;
        for (y = 0; y < image->comps[index].h; y++) {
            img_ptr = picture->data[index] + y * picture->linesize[index];
            for (x = 0; x < image->comps[index].w; x++) {
                *img_ptr = (uint8_t) *comp_data;
                img_ptr++;
                comp_data++;
            }
        }
    }
}

static inline void libopenjpeg_copyto16(AVFrame *picture, opj_image_t *image) {
    int *comp_data;
    uint16_t *img_ptr;
    int index, x, y;
    int adjust[4];
    for (x = 0; x < image->numcomps; x++)
        adjust[x] = FFMAX(FFMIN(16 - image->comps[x].prec, 8), 0);

    for (index = 0; index < image->numcomps; index++) {
        comp_data = image->comps[index].data;
        for (y = 0; y < image->comps[index].h; y++) {
            img_ptr = (uint16_t*) (picture->data[index] + y * picture->linesize[index]);
            for (x = 0; x < image->comps[index].w; x++) {
                *img_ptr = *comp_data << adjust[index];
                img_ptr++;
                comp_data++;
            }
        }
    }
}

static av_cold int libopenjpeg_decode_init(AVCodecContext *avctx)
{
    LibOpenJPEGContext *ctx = avctx->priv_data;

    opj_set_default_decoder_parameters(&ctx->dec_params);
    return 0;
}

static int libopenjpeg_decode_frame(AVCodecContext *avctx,
                                    void *data, int *got_frame,
                                    AVPacket *avpkt)
{
    uint8_t *buf = avpkt->data;
    int buf_size = avpkt->size;
    LibOpenJPEGContext *ctx = avctx->priv_data;
    ThreadFrame frame = { .f = data };
    AVFrame *picture  = data;
    const AVPixFmtDescriptor *desc;
    opj_dinfo_t *dec;
    opj_cio_t *stream;
    opj_image_t *image;
    int width, height, ret = -1;
    int pixel_size = 0;
    int ispacked = 0;
    int i;

    *got_frame = 0;

    // Check if input is a raw jpeg2k codestream or in jp2 wrapping
    if ((AV_RB32(buf)     == 12)           &&
        (AV_RB32(buf + 4) == JP2_SIG_TYPE) &&
        (AV_RB32(buf + 8) == JP2_SIG_VALUE)) {
        dec = opj_create_decompress(CODEC_JP2);
    } else {
        /* If the AVPacket contains a jp2c box, then skip to
         * the starting byte of the codestream. */
        if (AV_RB32(buf + 4) == AV_RB32("jp2c"))
            buf += 8;
        dec = opj_create_decompress(CODEC_J2K);
    }

    if (!dec) {
        av_log(avctx, AV_LOG_ERROR, "Error initializing decoder.\n");
        return -1;
    }
    opj_set_event_mgr((opj_common_ptr)dec, NULL, NULL);
    ctx->dec_params.cp_limit_decoding = LIMIT_TO_MAIN_HEADER;
    ctx->dec_params.cp_layer          = ctx->lowqual;
    // Tie decoder with decoding parameters
    opj_setup_decoder(dec, &ctx->dec_params);
    stream = opj_cio_open((opj_common_ptr)dec, buf, buf_size);

    if (!stream) {
        av_log(avctx, AV_LOG_ERROR,
               "Codestream could not be opened for reading.\n");
        opj_destroy_decompress(dec);
        return -1;
    }

    // Decode the header only.
    image = opj_decode_with_info(dec, stream, NULL);
    opj_cio_close(stream);

    if (!image) {
        av_log(avctx, AV_LOG_ERROR, "Error decoding codestream.\n");
        opj_destroy_decompress(dec);
        return -1;
    }

    width  = image->x1 - image->x0;
    height = image->y1 - image->y0;

    if (av_image_check_size(width, height, 0, avctx) < 0) {
        av_log(avctx, AV_LOG_ERROR,
               "%dx%d dimension invalid.\n", width, height);
        goto done;
    }

    avcodec_set_dimensions(avctx, width, height);

    if (avctx->pix_fmt != AV_PIX_FMT_NONE)
        if (!libopenjpeg_matches_pix_fmt(image, avctx->pix_fmt))
            avctx->pix_fmt = AV_PIX_FMT_NONE;

    if (avctx->pix_fmt == AV_PIX_FMT_NONE)
        avctx->pix_fmt = libopenjpeg_guess_pix_fmt(image);

    if (avctx->pix_fmt == AV_PIX_FMT_NONE) {
        av_log(avctx, AV_LOG_ERROR, "Unable to determine pixel format\n");
        goto done;
    }
    for (i = 0; i < image->numcomps; i++)
        if (image->comps[i].prec > avctx->bits_per_raw_sample)
            avctx->bits_per_raw_sample = image->comps[i].prec;

    if (ff_thread_get_buffer(avctx, &frame, 0) < 0)
        goto done;

    ctx->dec_params.cp_limit_decoding = NO_LIMITATION;
    ctx->dec_params.cp_reduce = avctx->lowres;
    // Tie decoder with decoding parameters.
    opj_setup_decoder(dec, &ctx->dec_params);
    stream = opj_cio_open((opj_common_ptr)dec, buf, buf_size);
    if (!stream) {
        av_log(avctx, AV_LOG_ERROR,
               "Codestream could not be opened for reading.\n");
        goto done;
    }

    opj_image_destroy(image);
    // Decode the codestream
    image = opj_decode_with_info(dec, stream, NULL);
    opj_cio_close(stream);

    if (!image) {
        av_log(avctx, AV_LOG_ERROR, "Error decoding codestream.\n");
        goto done;
    }

    desc = av_pix_fmt_desc_get(avctx->pix_fmt);
    pixel_size = desc->comp[0].step_minus1 + 1;
    ispacked = libopenjpeg_ispacked(avctx->pix_fmt);

    switch (pixel_size) {
    case 1:
        if (ispacked) {
            libopenjpeg_copy_to_packed8(picture, image);
        } else {
            libopenjpeg_copyto8(picture, image);
        }
        break;
    case 2:
        if (ispacked) {
            libopenjpeg_copy_to_packed8(picture, image);
        } else {
            libopenjpeg_copyto16(picture, image);
        }
        break;
    case 3:
    case 4:
        if (ispacked) {
            libopenjpeg_copy_to_packed8(picture, image);
        }
        break;
    case 6:
    case 8:
        if (ispacked) {
            libopenjpeg_copy_to_packed16(picture, image);
        }
        break;
    default:
        av_log(avctx, AV_LOG_ERROR, "unsupported pixel size %d\n", pixel_size);
        goto done;
    }

    *got_frame = 1;
    ret        = buf_size;

done:
    opj_image_destroy(image);
    opj_destroy_decompress(dec);
    return ret;
}

#define OFFSET(x) offsetof(LibOpenJPEGContext, x)
#define VD AV_OPT_FLAG_VIDEO_PARAM | AV_OPT_FLAG_DECODING_PARAM

static const AVOption options[] = {
    { "lowqual", "Limit the number of layers used for decoding",    OFFSET(lowqual), AV_OPT_TYPE_INT, { .i64 = 0 }, 0, INT_MAX, VD },
    { NULL },
};

static const AVClass openjpeg_class = {
    .class_name = "libopenjpeg",
    .item_name  = av_default_item_name,
    .option     = options,
    .version    = LIBAVUTIL_VERSION_INT,
};

AVCodec ff_libopenjpeg_decoder = {
    .name             = "libopenjpeg",
    .long_name        = NULL_IF_CONFIG_SMALL("OpenJPEG JPEG 2000"),
    .type             = AVMEDIA_TYPE_VIDEO,
    .id               = AV_CODEC_ID_JPEG2000,
    .priv_data_size   = sizeof(LibOpenJPEGContext),
    .init             = libopenjpeg_decode_init,
    .decode           = libopenjpeg_decode_frame,
    .capabilities     = CODEC_CAP_DR1 | CODEC_CAP_FRAME_THREADS,
<<<<<<< HEAD
    .max_lowres       = 31,
    .long_name        = NULL_IF_CONFIG_SMALL("OpenJPEG JPEG 2000"),
    .priv_class       = &openjpeg_class,
=======
    .priv_class       = &class,
>>>>>>> b2bed932
};<|MERGE_RESOLUTION|>--- conflicted
+++ resolved
@@ -412,11 +412,6 @@
     .init             = libopenjpeg_decode_init,
     .decode           = libopenjpeg_decode_frame,
     .capabilities     = CODEC_CAP_DR1 | CODEC_CAP_FRAME_THREADS,
-<<<<<<< HEAD
     .max_lowres       = 31,
-    .long_name        = NULL_IF_CONFIG_SMALL("OpenJPEG JPEG 2000"),
     .priv_class       = &openjpeg_class,
-=======
-    .priv_class       = &class,
->>>>>>> b2bed932
 };