--- conflicted
+++ resolved
@@ -1075,18 +1075,10 @@
     sps->long_term_ref_pics_present_flag = get_bits1(gb);
     if (sps->long_term_ref_pics_present_flag) {
         sps->num_long_term_ref_pics_sps = get_ue_golomb_long(gb);
-<<<<<<< HEAD
-        if (sps->num_long_term_ref_pics_sps > 31U) {
-            av_log(avctx, AV_LOG_ERROR, "num_long_term_ref_pics_sps %d is out of range.\n",
-                   sps->num_long_term_ref_pics_sps);
-            return AVERROR_INVALIDDATA;
-=======
         if (sps->num_long_term_ref_pics_sps > HEVC_MAX_LONG_TERM_REF_PICS) {
             av_log(avctx, AV_LOG_ERROR, "Too many long term ref pics: %d.\n",
                    sps->num_long_term_ref_pics_sps);
-            ret = AVERROR_INVALIDDATA;
-            goto err;
->>>>>>> 1329c08a
+            return AVERROR_INVALIDDATA;
         }
         for (i = 0; i < sps->num_long_term_ref_pics_sps; i++) {
             sps->lt_ref_pic_poc_lsb_sps[i]       = get_bits(gb, sps->log2_max_poc_lsb);
