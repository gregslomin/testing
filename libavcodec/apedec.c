/*
 * Monkey's Audio lossless audio decoder
 * Copyright (c) 2007 Benjamin Zores <ben@geexbox.org>
 *  based upon libdemac from Dave Chapman.
 *
 * This file is part of FFmpeg.
 *
 * FFmpeg is free software; you can redistribute it and/or
 * modify it under the terms of the GNU Lesser General Public
 * License as published by the Free Software Foundation; either
 * version 2.1 of the License, or (at your option) any later version.
 *
 * FFmpeg is distributed in the hope that it will be useful,
 * but WITHOUT ANY WARRANTY; without even the implied warranty of
 * MERCHANTABILITY or FITNESS FOR A PARTICULAR PURPOSE.  See the GNU
 * Lesser General Public License for more details.
 *
 * You should have received a copy of the GNU Lesser General Public
 * License along with FFmpeg; if not, write to the Free Software
 * Foundation, Inc., 51 Franklin Street, Fifth Floor, Boston, MA 02110-1301 USA
 */

#include "libavutil/avassert.h"
#include "libavutil/channel_layout.h"
#include "libavutil/opt.h"
#include "avcodec.h"
#include "dsputil.h"
#include "bytestream.h"
#include "internal.h"
#include "get_bits.h"
#include "unary.h"

/**
 * @file
 * Monkey's Audio lossless audio decoder
 */

#define MAX_CHANNELS        2
#define MAX_BYTESPERSAMPLE  3

#define APE_FRAMECODE_MONO_SILENCE    1
#define APE_FRAMECODE_STEREO_SILENCE  3
#define APE_FRAMECODE_PSEUDO_STEREO   4

#define HISTORY_SIZE 512
#define PREDICTOR_ORDER 8
/** Total size of all predictor histories */
#define PREDICTOR_SIZE 50

#define YDELAYA (18 + PREDICTOR_ORDER*4)
#define YDELAYB (18 + PREDICTOR_ORDER*3)
#define XDELAYA (18 + PREDICTOR_ORDER*2)
#define XDELAYB (18 + PREDICTOR_ORDER)

#define YADAPTCOEFFSA 18
#define XADAPTCOEFFSA 14
#define YADAPTCOEFFSB 10
#define XADAPTCOEFFSB 5

/**
 * Possible compression levels
 * @{
 */
enum APECompressionLevel {
    COMPRESSION_LEVEL_FAST       = 1000,
    COMPRESSION_LEVEL_NORMAL     = 2000,
    COMPRESSION_LEVEL_HIGH       = 3000,
    COMPRESSION_LEVEL_EXTRA_HIGH = 4000,
    COMPRESSION_LEVEL_INSANE     = 5000
};
/** @} */

#define APE_FILTER_LEVELS 3

/** Filter orders depending on compression level */
static const uint16_t ape_filter_orders[5][APE_FILTER_LEVELS] = {
    {  0,   0,    0 },
    { 16,   0,    0 },
    { 64,   0,    0 },
    { 32, 256,    0 },
    { 16, 256, 1280 }
};

/** Filter fraction bits depending on compression level */
static const uint8_t ape_filter_fracbits[5][APE_FILTER_LEVELS] = {
    {  0,  0,  0 },
    { 11,  0,  0 },
    { 11,  0,  0 },
    { 10, 13,  0 },
    { 11, 13, 15 }
};


/** Filters applied to the decoded data */
typedef struct APEFilter {
    int16_t *coeffs;        ///< actual coefficients used in filtering
    int16_t *adaptcoeffs;   ///< adaptive filter coefficients used for correcting of actual filter coefficients
    int16_t *historybuffer; ///< filter memory
    int16_t *delay;         ///< filtered values

    int avg;
} APEFilter;

typedef struct APERice {
    uint32_t k;
    uint32_t ksum;
} APERice;

typedef struct APERangecoder {
    uint32_t low;           ///< low end of interval
    uint32_t range;         ///< length of interval
    uint32_t help;          ///< bytes_to_follow resp. intermediate value
    unsigned int buffer;    ///< buffer for input/output
} APERangecoder;

/** Filter histories */
typedef struct APEPredictor {
    int32_t *buf;

    int32_t lastA[2];

    int32_t filterA[2];
    int32_t filterB[2];

    int32_t coeffsA[2][4];  ///< adaption coefficients
    int32_t coeffsB[2][5];  ///< adaption coefficients
    int32_t historybuffer[HISTORY_SIZE + PREDICTOR_SIZE];

    unsigned int sample_pos;
} APEPredictor;

/** Decoder context */
typedef struct APEContext {
    AVClass *class;                          ///< class for AVOptions
    AVCodecContext *avctx;
    DSPContext dsp;
    int channels;
    int samples;                             ///< samples left to decode in current frame
    int bps;

    int fileversion;                         ///< codec version, very important in decoding process
    int compression_level;                   ///< compression levels
    int fset;                                ///< which filter set to use (calculated from compression level)
    int flags;                               ///< global decoder flags

    uint32_t CRC;                            ///< frame CRC
    int frameflags;                          ///< frame flags
    APEPredictor predictor;                  ///< predictor used for final reconstruction

    int32_t *decoded_buffer;
    int decoded_size;
    int32_t *decoded[MAX_CHANNELS];          ///< decoded data for each channel
    int blocks_per_loop;                     ///< maximum number of samples to decode for each call

    int16_t* filterbuf[APE_FILTER_LEVELS];   ///< filter memory

    APERangecoder rc;                        ///< rangecoder used to decode actual values
    APERice riceX;                           ///< rice code parameters for the second channel
    APERice riceY;                           ///< rice code parameters for the first channel
    APEFilter filters[APE_FILTER_LEVELS][2]; ///< filters used for reconstruction
    GetBitContext gb;

    uint8_t *data;                           ///< current frame data
    uint8_t *data_end;                       ///< frame data end
    int data_size;                           ///< frame data allocated size
    const uint8_t *ptr;                      ///< current position in frame data

    int error;

    void (*entropy_decode_mono)(struct APEContext *ctx, int blockstodecode);
    void (*entropy_decode_stereo)(struct APEContext *ctx, int blockstodecode);
    void (*predictor_decode_mono)(struct APEContext *ctx, int count);
    void (*predictor_decode_stereo)(struct APEContext *ctx, int count);
} APEContext;

static void ape_apply_filters(APEContext *ctx, int32_t *decoded0,
                              int32_t *decoded1, int count);

static void entropy_decode_mono_0000(APEContext *ctx, int blockstodecode);
static void entropy_decode_stereo_0000(APEContext *ctx, int blockstodecode);
static void entropy_decode_mono_3860(APEContext *ctx, int blockstodecode);
static void entropy_decode_stereo_3860(APEContext *ctx, int blockstodecode);
static void entropy_decode_mono_3900(APEContext *ctx, int blockstodecode);
static void entropy_decode_stereo_3900(APEContext *ctx, int blockstodecode);
static void entropy_decode_stereo_3930(APEContext *ctx, int blockstodecode);
static void entropy_decode_mono_3990(APEContext *ctx, int blockstodecode);
static void entropy_decode_stereo_3990(APEContext *ctx, int blockstodecode);

static void predictor_decode_mono_3800(APEContext *ctx, int count);
static void predictor_decode_stereo_3800(APEContext *ctx, int count);
static void predictor_decode_mono_3930(APEContext *ctx, int count);
static void predictor_decode_stereo_3930(APEContext *ctx, int count);
static void predictor_decode_mono_3950(APEContext *ctx, int count);
static void predictor_decode_stereo_3950(APEContext *ctx, int count);

// TODO: dsputilize

static av_cold int ape_decode_close(AVCodecContext *avctx)
{
    APEContext *s = avctx->priv_data;
    int i;

    for (i = 0; i < APE_FILTER_LEVELS; i++)
        av_freep(&s->filterbuf[i]);

    av_freep(&s->decoded_buffer);
    av_freep(&s->data);
    s->decoded_size = s->data_size = 0;

    return 0;
}

static av_cold int ape_decode_init(AVCodecContext *avctx)
{
    APEContext *s = avctx->priv_data;
    int i;

    if (avctx->extradata_size != 6) {
        av_log(avctx, AV_LOG_ERROR, "Incorrect extradata\n");
        return AVERROR(EINVAL);
    }
    if (avctx->channels > 2) {
        av_log(avctx, AV_LOG_ERROR, "Only mono and stereo is supported\n");
        return AVERROR(EINVAL);
    }
    s->bps = avctx->bits_per_coded_sample;
    switch (s->bps) {
    case 8:
        avctx->sample_fmt = AV_SAMPLE_FMT_U8P;
        break;
    case 16:
        avctx->sample_fmt = AV_SAMPLE_FMT_S16P;
        break;
    case 24:
        avctx->sample_fmt = AV_SAMPLE_FMT_S32P;
        break;
    default:
        avpriv_request_sample(avctx,
                              "%d bits per coded sample", s->bps);
        return AVERROR_PATCHWELCOME;
    }
    s->avctx             = avctx;
    s->channels          = avctx->channels;
    s->fileversion       = AV_RL16(avctx->extradata);
    s->compression_level = AV_RL16(avctx->extradata + 2);
    s->flags             = AV_RL16(avctx->extradata + 4);

    av_log(avctx, AV_LOG_DEBUG, "Compression Level: %d - Flags: %d\n",
           s->compression_level, s->flags);
<<<<<<< HEAD
    if (s->compression_level % 1000 || s->compression_level > COMPRESSION_LEVEL_INSANE || !s->compression_level) {
=======
    if (s->compression_level % 1000 || s->compression_level > COMPRESSION_LEVEL_INSANE ||
        (s->fileversion < 3930 && s->compression_level == COMPRESSION_LEVEL_INSANE)) {
>>>>>>> 613a37ec
        av_log(avctx, AV_LOG_ERROR, "Incorrect compression level %d\n",
               s->compression_level);
        return AVERROR_INVALIDDATA;
    }
    s->fset = s->compression_level / 1000 - 1;
    for (i = 0; i < APE_FILTER_LEVELS; i++) {
        if (!ape_filter_orders[s->fset][i])
            break;
        FF_ALLOC_OR_GOTO(avctx, s->filterbuf[i],
                         (ape_filter_orders[s->fset][i] * 3 + HISTORY_SIZE) * 4,
                         filter_alloc_fail);
    }

    if (s->fileversion < 3860) {
        s->entropy_decode_mono   = entropy_decode_mono_0000;
        s->entropy_decode_stereo = entropy_decode_stereo_0000;
    } else if (s->fileversion < 3900) {
        s->entropy_decode_mono   = entropy_decode_mono_3860;
        s->entropy_decode_stereo = entropy_decode_stereo_3860;
    } else if (s->fileversion < 3930) {
        s->entropy_decode_mono   = entropy_decode_mono_3900;
        s->entropy_decode_stereo = entropy_decode_stereo_3900;
    } else if (s->fileversion < 3990) {
        s->entropy_decode_mono   = entropy_decode_mono_3900;
        s->entropy_decode_stereo = entropy_decode_stereo_3930;
    } else {
        s->entropy_decode_mono   = entropy_decode_mono_3990;
        s->entropy_decode_stereo = entropy_decode_stereo_3990;
    }

    if (s->fileversion < 3930) {
        s->predictor_decode_mono   = predictor_decode_mono_3800;
        s->predictor_decode_stereo = predictor_decode_stereo_3800;
    } else if (s->fileversion < 3950) {
        s->predictor_decode_mono   = predictor_decode_mono_3930;
        s->predictor_decode_stereo = predictor_decode_stereo_3930;
    } else {
        s->predictor_decode_mono   = predictor_decode_mono_3950;
        s->predictor_decode_stereo = predictor_decode_stereo_3950;
    }

    ff_dsputil_init(&s->dsp, avctx);
    avctx->channel_layout = (avctx->channels==2) ? AV_CH_LAYOUT_STEREO : AV_CH_LAYOUT_MONO;

    return 0;
filter_alloc_fail:
    ape_decode_close(avctx);
    return AVERROR(ENOMEM);
}

/**
 * @name APE range decoding functions
 * @{
 */

#define CODE_BITS    32
#define TOP_VALUE    ((unsigned int)1 << (CODE_BITS-1))
#define SHIFT_BITS   (CODE_BITS - 9)
#define EXTRA_BITS   ((CODE_BITS-2) % 8 + 1)
#define BOTTOM_VALUE (TOP_VALUE >> 8)

/** Start the decoder */
static inline void range_start_decoding(APEContext *ctx)
{
    ctx->rc.buffer = bytestream_get_byte(&ctx->ptr);
    ctx->rc.low    = ctx->rc.buffer >> (8 - EXTRA_BITS);
    ctx->rc.range  = (uint32_t) 1 << EXTRA_BITS;
}

/** Perform normalization */
static inline void range_dec_normalize(APEContext *ctx)
{
    while (ctx->rc.range <= BOTTOM_VALUE) {
        ctx->rc.buffer <<= 8;
        if(ctx->ptr < ctx->data_end) {
            ctx->rc.buffer += *ctx->ptr;
            ctx->ptr++;
        } else {
            ctx->error = 1;
        }
        ctx->rc.low    = (ctx->rc.low << 8)    | ((ctx->rc.buffer >> 1) & 0xFF);
        ctx->rc.range  <<= 8;
    }
}

/**
 * Calculate culmulative frequency for next symbol. Does NO update!
 * @param ctx decoder context
 * @param tot_f is the total frequency or (code_value)1<<shift
 * @return the culmulative frequency
 */
static inline int range_decode_culfreq(APEContext *ctx, int tot_f)
{
    range_dec_normalize(ctx);
    ctx->rc.help = ctx->rc.range / tot_f;
    return ctx->rc.low / ctx->rc.help;
}

/**
 * Decode value with given size in bits
 * @param ctx decoder context
 * @param shift number of bits to decode
 */
static inline int range_decode_culshift(APEContext *ctx, int shift)
{
    range_dec_normalize(ctx);
    ctx->rc.help = ctx->rc.range >> shift;
    return ctx->rc.low / ctx->rc.help;
}


/**
 * Update decoding state
 * @param ctx decoder context
 * @param sy_f the interval length (frequency of the symbol)
 * @param lt_f the lower end (frequency sum of < symbols)
 */
static inline void range_decode_update(APEContext *ctx, int sy_f, int lt_f)
{
    ctx->rc.low  -= ctx->rc.help * lt_f;
    ctx->rc.range = ctx->rc.help * sy_f;
}

/** Decode n bits (n <= 16) without modelling */
static inline int range_decode_bits(APEContext *ctx, int n)
{
    int sym = range_decode_culshift(ctx, n);
    range_decode_update(ctx, 1, sym);
    return sym;
}


#define MODEL_ELEMENTS 64

/**
 * Fixed probabilities for symbols in Monkey Audio version 3.97
 */
static const uint16_t counts_3970[22] = {
        0, 14824, 28224, 39348, 47855, 53994, 58171, 60926,
    62682, 63786, 64463, 64878, 65126, 65276, 65365, 65419,
    65450, 65469, 65480, 65487, 65491, 65493,
};

/**
 * Probability ranges for symbols in Monkey Audio version 3.97
 */
static const uint16_t counts_diff_3970[21] = {
    14824, 13400, 11124, 8507, 6139, 4177, 2755, 1756,
    1104, 677, 415, 248, 150, 89, 54, 31,
    19, 11, 7, 4, 2,
};

/**
 * Fixed probabilities for symbols in Monkey Audio version 3.98
 */
static const uint16_t counts_3980[22] = {
        0, 19578, 36160, 48417, 56323, 60899, 63265, 64435,
    64971, 65232, 65351, 65416, 65447, 65466, 65476, 65482,
    65485, 65488, 65490, 65491, 65492, 65493,
};

/**
 * Probability ranges for symbols in Monkey Audio version 3.98
 */
static const uint16_t counts_diff_3980[21] = {
    19578, 16582, 12257, 7906, 4576, 2366, 1170, 536,
    261, 119, 65, 31, 19, 10, 6, 3,
    3, 2, 1, 1, 1,
};

/**
 * Decode symbol
 * @param ctx decoder context
 * @param counts probability range start position
 * @param counts_diff probability range widths
 */
static inline int range_get_symbol(APEContext *ctx,
                                   const uint16_t counts[],
                                   const uint16_t counts_diff[])
{
    int symbol, cf;

    cf = range_decode_culshift(ctx, 16);

    if(cf > 65492){
        symbol= cf - 65535 + 63;
        range_decode_update(ctx, 1, cf);
        if(cf > 65535)
            ctx->error=1;
        return symbol;
    }
    /* figure out the symbol inefficiently; a binary search would be much better */
    for (symbol = 0; counts[symbol + 1] <= cf; symbol++);

    range_decode_update(ctx, counts_diff[symbol], counts[symbol]);

    return symbol;
}
/** @} */ // group rangecoder

static inline void update_rice(APERice *rice, unsigned int x)
{
    int lim = rice->k ? (1 << (rice->k + 4)) : 0;
    rice->ksum += ((x + 1) / 2) - ((rice->ksum + 16) >> 5);

    if (rice->ksum < lim)
        rice->k--;
    else if (rice->ksum >= (1 << (rice->k + 5)))
        rice->k++;
}

static inline int get_rice_ook(GetBitContext *gb, int k)
{
    unsigned int x;

    x = get_unary(gb, 1, get_bits_left(gb));

    if (k)
        x = (x << k) | get_bits(gb, k);

    return x;
}

static inline int ape_decode_value_3860(APEContext *ctx, GetBitContext *gb,
                                        APERice *rice)
{
    unsigned int x, overflow;

    overflow = get_unary(gb, 1, get_bits_left(gb));

    if (ctx->fileversion > 3880) {
        while (overflow >= 16) {
            overflow -= 16;
            rice->k  += 4;
        }
    }

    if (!rice->k)
        x = overflow;
    else
        x = (overflow << rice->k) + get_bits(gb, rice->k);

    rice->ksum += x - (rice->ksum + 8 >> 4);
    if (rice->ksum < (rice->k ? 1 << (rice->k + 4) : 0))
        rice->k--;
    else if (rice->ksum >= (1 << (rice->k + 5)) && rice->k < 24)
        rice->k++;

    /* Convert to signed */
    if (x & 1)
        return (x >> 1) + 1;
    else
        return -(x >> 1);
}

static inline int ape_decode_value_3900(APEContext *ctx, APERice *rice)
{
    unsigned int x, overflow;
    int tmpk;

    overflow = range_get_symbol(ctx, counts_3970, counts_diff_3970);

    if (overflow == (MODEL_ELEMENTS - 1)) {
        tmpk = range_decode_bits(ctx, 5);
        overflow = 0;
    } else
        tmpk = (rice->k < 1) ? 0 : rice->k - 1;

    if (tmpk <= 16 || ctx->fileversion < 3910)
        x = range_decode_bits(ctx, tmpk);
    else if (tmpk <= 32) {
        x = range_decode_bits(ctx, 16);
        x |= (range_decode_bits(ctx, tmpk - 16) << 16);
    } else {
        av_log(ctx->avctx, AV_LOG_ERROR, "Too many bits: %d\n", tmpk);
        return AVERROR_INVALIDDATA;
    }
    x += overflow << tmpk;

    update_rice(rice, x);

    /* Convert to signed */
    if (x & 1)
        return (x >> 1) + 1;
    else
        return -(x >> 1);
}

static inline int ape_decode_value_3990(APEContext *ctx, APERice *rice)
{
    unsigned int x, overflow;
    int base, pivot;

    pivot = rice->ksum >> 5;
    if (pivot == 0)
        pivot = 1;

    overflow = range_get_symbol(ctx, counts_3980, counts_diff_3980);

    if (overflow == (MODEL_ELEMENTS - 1)) {
        overflow  = range_decode_bits(ctx, 16) << 16;
        overflow |= range_decode_bits(ctx, 16);
    }

    if (pivot < 0x10000) {
        base = range_decode_culfreq(ctx, pivot);
        range_decode_update(ctx, 1, base);
    } else {
        int base_hi = pivot, base_lo;
        int bbits = 0;

        while (base_hi & ~0xFFFF) {
            base_hi >>= 1;
            bbits++;
        }
        base_hi = range_decode_culfreq(ctx, base_hi + 1);
        range_decode_update(ctx, 1, base_hi);
        base_lo = range_decode_culfreq(ctx, 1 << bbits);
        range_decode_update(ctx, 1, base_lo);

        base = (base_hi << bbits) + base_lo;
    }

    x = base + overflow * pivot;

    update_rice(rice, x);

    /* Convert to signed */
    if (x & 1)
        return (x >> 1) + 1;
    else
        return -(x >> 1);
}

static void decode_array_0000(APEContext *ctx, GetBitContext *gb,
                              int32_t *out, APERice *rice, int blockstodecode)
{
    int i;
    int ksummax, ksummin;

    rice->ksum = 0;
    for (i = 0; i < 5; i++) {
        out[i] = get_rice_ook(&ctx->gb, 10);
        rice->ksum += out[i];
    }
    rice->k = av_log2(rice->ksum / 10) + 1;
    for (; i < 64; i++) {
        out[i] = get_rice_ook(&ctx->gb, rice->k);
        rice->ksum += out[i];
        rice->k = av_log2(rice->ksum / ((i + 1) * 2)) + 1;
    }
    ksummax = 1 << rice->k + 7;
    ksummin = rice->k ? (1 << rice->k + 6) : 0;
    for (; i < blockstodecode; i++) {
        out[i] = get_rice_ook(&ctx->gb, rice->k);
        rice->ksum += out[i] - out[i - 64];
        while (rice->ksum < ksummin) {
            rice->k--;
            ksummin = rice->k ? ksummin >> 1 : 0;
            ksummax >>= 1;
        }
        while (rice->ksum >= ksummax) {
            rice->k++;
            if (rice->k > 24)
                return;
            ksummax <<= 1;
            ksummin = ksummin ? ksummin << 1 : 128;
        }
    }

    for (i = 0; i < blockstodecode; i++) {
        if (out[i] & 1)
            out[i] = (out[i] >> 1) + 1;
        else
            out[i] = -(out[i] >> 1);
    }
}

static void entropy_decode_mono_0000(APEContext *ctx, int blockstodecode)
{
    decode_array_0000(ctx, &ctx->gb, ctx->decoded[0], &ctx->riceY,
                      blockstodecode);
}

static void entropy_decode_stereo_0000(APEContext *ctx, int blockstodecode)
{
    decode_array_0000(ctx, &ctx->gb, ctx->decoded[0], &ctx->riceY,
                      blockstodecode);
    decode_array_0000(ctx, &ctx->gb, ctx->decoded[1], &ctx->riceX,
                      blockstodecode);
}

static void entropy_decode_mono_3860(APEContext *ctx, int blockstodecode)
{
    int32_t *decoded0 = ctx->decoded[0];

    while (blockstodecode--)
        *decoded0++ = ape_decode_value_3860(ctx, &ctx->gb, &ctx->riceY);
}

static void entropy_decode_stereo_3860(APEContext *ctx, int blockstodecode)
{
    int32_t *decoded0 = ctx->decoded[0];
    int32_t *decoded1 = ctx->decoded[1];
    int blocks = blockstodecode;

    while (blockstodecode--)
        *decoded0++ = ape_decode_value_3860(ctx, &ctx->gb, &ctx->riceY);
    while (blocks--)
        *decoded1++ = ape_decode_value_3860(ctx, &ctx->gb, &ctx->riceX);
}

static void entropy_decode_mono_3900(APEContext *ctx, int blockstodecode)
{
    int32_t *decoded0 = ctx->decoded[0];

    while (blockstodecode--)
        *decoded0++ = ape_decode_value_3900(ctx, &ctx->riceY);
}

static void entropy_decode_stereo_3900(APEContext *ctx, int blockstodecode)
{
    int32_t *decoded0 = ctx->decoded[0];
    int32_t *decoded1 = ctx->decoded[1];
    int blocks = blockstodecode;

    while (blockstodecode--)
        *decoded0++ = ape_decode_value_3900(ctx, &ctx->riceY);
    range_dec_normalize(ctx);
    // because of some implementation peculiarities we need to backpedal here
    ctx->ptr -= 1;
    range_start_decoding(ctx);
    while (blocks--)
        *decoded1++ = ape_decode_value_3900(ctx, &ctx->riceX);
}

static void entropy_decode_stereo_3930(APEContext *ctx, int blockstodecode)
{
    int32_t *decoded0 = ctx->decoded[0];
    int32_t *decoded1 = ctx->decoded[1];

    while (blockstodecode--) {
        *decoded0++ = ape_decode_value_3900(ctx, &ctx->riceY);
        *decoded1++ = ape_decode_value_3900(ctx, &ctx->riceX);
    }
}

static void entropy_decode_mono_3990(APEContext *ctx, int blockstodecode)
{
    int32_t *decoded0 = ctx->decoded[0];

    while (blockstodecode--)
        *decoded0++ = ape_decode_value_3990(ctx, &ctx->riceY);
}

static void entropy_decode_stereo_3990(APEContext *ctx, int blockstodecode)
{
    int32_t *decoded0 = ctx->decoded[0];
    int32_t *decoded1 = ctx->decoded[1];

    while (blockstodecode--) {
        *decoded0++ = ape_decode_value_3990(ctx, &ctx->riceY);
        *decoded1++ = ape_decode_value_3990(ctx, &ctx->riceX);
    }
}

static int init_entropy_decoder(APEContext *ctx)
{
    /* Read the CRC */
    if (ctx->fileversion >= 3900) {
        if (ctx->data_end - ctx->ptr < 6)
            return AVERROR_INVALIDDATA;
        ctx->CRC = bytestream_get_be32(&ctx->ptr);
    } else {
        ctx->CRC = get_bits_long(&ctx->gb, 32);
    }

    /* Read the frame flags if they exist */
    ctx->frameflags = 0;
    if ((ctx->fileversion > 3820) && (ctx->CRC & 0x80000000)) {
        ctx->CRC &= ~0x80000000;

        if (ctx->data_end - ctx->ptr < 6)
            return AVERROR_INVALIDDATA;
        ctx->frameflags = bytestream_get_be32(&ctx->ptr);
    }

    /* Initialize the rice structs */
    ctx->riceX.k = 10;
    ctx->riceX.ksum = (1 << ctx->riceX.k) * 16;
    ctx->riceY.k = 10;
    ctx->riceY.ksum = (1 << ctx->riceY.k) * 16;

    if (ctx->fileversion >= 3900) {
        /* The first 8 bits of input are ignored. */
        ctx->ptr++;

        range_start_decoding(ctx);
    }

    return 0;
}

static const int32_t initial_coeffs_fast_3320[1] = {
    375,
};

static const int32_t initial_coeffs_a_3800[3] = {
    64, 115, 64,
};

static const int32_t initial_coeffs_b_3800[2] = {
    740, 0
};

static const int32_t initial_coeffs_3930[4] = {
    360, 317, -109, 98
};

static void init_predictor_decoder(APEContext *ctx)
{
    APEPredictor *p = &ctx->predictor;

    /* Zero the history buffers */
    memset(p->historybuffer, 0, PREDICTOR_SIZE * sizeof(*p->historybuffer));
    p->buf = p->historybuffer;

    /* Initialize and zero the coefficients */
    if (ctx->fileversion < 3930) {
        if (ctx->compression_level == COMPRESSION_LEVEL_FAST) {
            memcpy(p->coeffsA[0], initial_coeffs_fast_3320,
                   sizeof(initial_coeffs_fast_3320));
            memcpy(p->coeffsA[1], initial_coeffs_fast_3320,
                   sizeof(initial_coeffs_fast_3320));
        } else {
            memcpy(p->coeffsA[0], initial_coeffs_a_3800,
                   sizeof(initial_coeffs_a_3800));
            memcpy(p->coeffsA[1], initial_coeffs_a_3800,
                   sizeof(initial_coeffs_a_3800));
        }
    } else {
        memcpy(p->coeffsA[0], initial_coeffs_3930, sizeof(initial_coeffs_3930));
        memcpy(p->coeffsA[1], initial_coeffs_3930, sizeof(initial_coeffs_3930));
    }
    memset(p->coeffsB, 0, sizeof(p->coeffsB));
    if (ctx->fileversion < 3930) {
        memcpy(p->coeffsB[0], initial_coeffs_b_3800,
               sizeof(initial_coeffs_b_3800));
        memcpy(p->coeffsB[1], initial_coeffs_b_3800,
               sizeof(initial_coeffs_b_3800));
    }

    p->filterA[0] = p->filterA[1] = 0;
    p->filterB[0] = p->filterB[1] = 0;
    p->lastA[0]   = p->lastA[1]   = 0;

    p->sample_pos = 0;
}

/** Get inverse sign of integer (-1 for positive, 1 for negative and 0 for zero) */
static inline int APESIGN(int32_t x) {
    return (x < 0) - (x > 0);
}

static av_always_inline int filter_fast_3320(APEPredictor *p,
                                             const int decoded, const int filter,
                                             const int delayA)
{
    int32_t predictionA;

    p->buf[delayA] = p->lastA[filter];
    if (p->sample_pos < 3) {
        p->lastA[filter]   = decoded;
        p->filterA[filter] = decoded;
        return decoded;
    }

    predictionA = p->buf[delayA] * 2 - p->buf[delayA - 1];
    p->lastA[filter] = decoded + (predictionA  * p->coeffsA[filter][0] >> 9);

    if ((decoded ^ predictionA) > 0)
        p->coeffsA[filter][0]++;
    else
        p->coeffsA[filter][0]--;

    p->filterA[filter] += p->lastA[filter];

    return p->filterA[filter];
}

static av_always_inline int filter_3800(APEPredictor *p,
                                        const int decoded, const int filter,
                                        const int delayA,  const int delayB,
                                        const int start,   const int shift)
{
    int32_t predictionA, predictionB, sign;
    int32_t d0, d1, d2, d3, d4;

    p->buf[delayA] = p->lastA[filter];
    p->buf[delayB] = p->filterB[filter];
    if (p->sample_pos < start) {
        predictionA = decoded + p->filterA[filter];
        p->lastA[filter]   = decoded;
        p->filterB[filter] = decoded;
        p->filterA[filter] = predictionA;
        return predictionA;
    }
    d2 =  p->buf[delayA];
    d1 = (p->buf[delayA] - p->buf[delayA - 1]) << 1;
    d0 =  p->buf[delayA] + ((p->buf[delayA - 2] - p->buf[delayA - 1]) << 3);
    d3 =  p->buf[delayB] * 2 - p->buf[delayB - 1];
    d4 =  p->buf[delayB];

    predictionA = d0 * p->coeffsA[filter][0] +
                  d1 * p->coeffsA[filter][1] +
                  d2 * p->coeffsA[filter][2];

    sign = APESIGN(decoded);
    p->coeffsA[filter][0] += (((d0 >> 30) & 2) - 1) * sign;
    p->coeffsA[filter][1] += (((d1 >> 28) & 8) - 4) * sign;
    p->coeffsA[filter][2] += (((d2 >> 28) & 8) - 4) * sign;

    predictionB = d3 * p->coeffsB[filter][0] -
                  d4 * p->coeffsB[filter][1];
    p->lastA[filter] = decoded + (predictionA >> 11);
    sign = APESIGN(p->lastA[filter]);
    p->coeffsB[filter][0] += (((d3 >> 29) & 4) - 2) * sign;
    p->coeffsB[filter][1] -= (((d4 >> 30) & 2) - 1) * sign;

    p->filterB[filter] = p->lastA[filter] + (predictionB >> shift);
    p->filterA[filter] = p->filterB[filter] + ((p->filterA[filter] * 31) >> 5);

    return p->filterA[filter];
}

static void long_filter_high_3800(int32_t *buffer, int order, int shift,
                                  int32_t *coeffs, int32_t *delay, int length)
{
    int i, j;
    int32_t dotprod, sign;

    memset(coeffs, 0, order * sizeof(*coeffs));
    for (i = 0; i < order; i++)
        delay[i] = buffer[i];
    for (i = order; i < length; i++) {
        dotprod = 0;
        sign = APESIGN(buffer[i]);
        for (j = 0; j < order; j++) {
            dotprod += delay[j] * coeffs[j];
            coeffs[j] -= (((delay[j] >> 30) & 2) - 1) * sign;
        }
        buffer[i] -= dotprod >> shift;
        for (j = 0; j < order - 1; j++)
            delay[j] = delay[j + 1];
        delay[order - 1] = buffer[i];
    }
}

static void long_filter_ehigh_3830(int32_t *buffer, int length)
{
    int i, j;
    int32_t dotprod, sign;
    int32_t coeffs[8], delay[8];

    memset(coeffs, 0, sizeof(coeffs));
    memset(delay,  0, sizeof(delay));
    for (i = 0; i < length; i++) {
        dotprod = 0;
        sign = APESIGN(buffer[i]);
        for (j = 7; j >= 0; j--) {
            dotprod += delay[j] * coeffs[j];
            coeffs[j] -= (((delay[j] >> 30) & 2) - 1) * sign;
        }
        for (j = 7; j > 0; j--)
            delay[j] = delay[j - 1];
        delay[0] = buffer[i];
        buffer[i] -= dotprod >> 9;
    }
}

static void predictor_decode_stereo_3800(APEContext *ctx, int count)
{
    APEPredictor *p = &ctx->predictor;
    int32_t *decoded0 = ctx->decoded[0];
    int32_t *decoded1 = ctx->decoded[1];
    int32_t coeffs[256], delay[256];
    int start = 4, shift = 10;

    if (ctx->compression_level == COMPRESSION_LEVEL_HIGH) {
        start = 16;
        long_filter_high_3800(decoded0, 16, 9, coeffs, delay, count);
        long_filter_high_3800(decoded1, 16, 9, coeffs, delay, count);
    } else if (ctx->compression_level == COMPRESSION_LEVEL_EXTRA_HIGH) {
        int order = 128, shift2 = 11;

        if (ctx->fileversion >= 3830) {
            order <<= 1;
            shift++;
            shift2++;
            long_filter_ehigh_3830(decoded0 + order, count - order);
            long_filter_ehigh_3830(decoded1 + order, count - order);
        }
        start = order;
        long_filter_high_3800(decoded0, order, shift2, coeffs, delay, count);
        long_filter_high_3800(decoded1, order, shift2, coeffs, delay, count);
    }

    while (count--) {
        int X = *decoded0, Y = *decoded1;
        if (ctx->compression_level == COMPRESSION_LEVEL_FAST) {
            *decoded0 = filter_fast_3320(p, Y, 0, YDELAYA);
            decoded0++;
            *decoded1 = filter_fast_3320(p, X, 1, XDELAYA);
            decoded1++;
        } else {
            *decoded0 = filter_3800(p, Y, 0, YDELAYA, YDELAYB,
                                    start, shift);
            decoded0++;
            *decoded1 = filter_3800(p, X, 1, XDELAYA, XDELAYB,
                                    start, shift);
            decoded1++;
        }

        /* Combined */
        p->buf++;
        p->sample_pos++;

        /* Have we filled the history buffer? */
        if (p->buf == p->historybuffer + HISTORY_SIZE) {
            memmove(p->historybuffer, p->buf,
                    PREDICTOR_SIZE * sizeof(*p->historybuffer));
            p->buf = p->historybuffer;
        }
    }
}

static void predictor_decode_mono_3800(APEContext *ctx, int count)
{
    APEPredictor *p = &ctx->predictor;
    int32_t *decoded0 = ctx->decoded[0];
    int32_t coeffs[256], delay[256];
    int start = 4, shift = 10;

    if (ctx->compression_level == COMPRESSION_LEVEL_HIGH) {
        start = 16;
        long_filter_high_3800(decoded0, 16, 9, coeffs, delay, count);
    } else if (ctx->compression_level == COMPRESSION_LEVEL_EXTRA_HIGH) {
        int order = 128, shift2 = 11;

        if (ctx->fileversion >= 3830) {
            order <<= 1;
            shift++;
            shift2++;
            long_filter_ehigh_3830(decoded0 + order, count - order);
        }
        start = order;
        long_filter_high_3800(decoded0, order, shift2, coeffs, delay, count);
    }

    while (count--) {
        if (ctx->compression_level == COMPRESSION_LEVEL_FAST) {
            *decoded0 = filter_fast_3320(p, *decoded0, 0, YDELAYA);
            decoded0++;
        } else {
            *decoded0 = filter_3800(p, *decoded0, 0, YDELAYA, YDELAYB,
                                    start, shift);
            decoded0++;
        }

        /* Combined */
        p->buf++;
        p->sample_pos++;

        /* Have we filled the history buffer? */
        if (p->buf == p->historybuffer + HISTORY_SIZE) {
            memmove(p->historybuffer, p->buf,
                    PREDICTOR_SIZE * sizeof(*p->historybuffer));
            p->buf = p->historybuffer;
        }
    }
}

static av_always_inline int predictor_update_3930(APEPredictor *p,
                                                  const int decoded, const int filter,
                                                  const int delayA)
{
    int32_t predictionA, sign;
    int32_t d0, d1, d2, d3;

    p->buf[delayA]     = p->lastA[filter];
    d0 = p->buf[delayA    ];
    d1 = p->buf[delayA    ] - p->buf[delayA - 1];
    d2 = p->buf[delayA - 1] - p->buf[delayA - 2];
    d3 = p->buf[delayA - 2] - p->buf[delayA - 3];

    predictionA = d0 * p->coeffsA[filter][0] +
                  d1 * p->coeffsA[filter][1] +
                  d2 * p->coeffsA[filter][2] +
                  d3 * p->coeffsA[filter][3];

    p->lastA[filter] = decoded + (predictionA >> 9);
    p->filterA[filter] = p->lastA[filter] + ((p->filterA[filter] * 31) >> 5);

    sign = APESIGN(decoded);
    p->coeffsA[filter][0] += ((d0 < 0) * 2 - 1) * sign;
    p->coeffsA[filter][1] += ((d1 < 0) * 2 - 1) * sign;
    p->coeffsA[filter][2] += ((d2 < 0) * 2 - 1) * sign;
    p->coeffsA[filter][3] += ((d3 < 0) * 2 - 1) * sign;

    return p->filterA[filter];
}

static void predictor_decode_stereo_3930(APEContext *ctx, int count)
{
    APEPredictor *p = &ctx->predictor;
    int32_t *decoded0 = ctx->decoded[0];
    int32_t *decoded1 = ctx->decoded[1];

    ape_apply_filters(ctx, ctx->decoded[0], ctx->decoded[1], count);

    while (count--) {
        /* Predictor Y */
        int Y = *decoded1, X = *decoded0;
        *decoded0 = predictor_update_3930(p, Y, 0, YDELAYA);
        decoded0++;
        *decoded1 = predictor_update_3930(p, X, 1, XDELAYA);
        decoded1++;

        /* Combined */
        p->buf++;

        /* Have we filled the history buffer? */
        if (p->buf == p->historybuffer + HISTORY_SIZE) {
            memmove(p->historybuffer, p->buf,
                    PREDICTOR_SIZE * sizeof(*p->historybuffer));
            p->buf = p->historybuffer;
        }
    }
}

static void predictor_decode_mono_3930(APEContext *ctx, int count)
{
    APEPredictor *p = &ctx->predictor;
    int32_t *decoded0 = ctx->decoded[0];

    ape_apply_filters(ctx, ctx->decoded[0], NULL, count);

    while (count--) {
        *decoded0 = predictor_update_3930(p, *decoded0, 0, YDELAYA);
        decoded0++;

        p->buf++;

        /* Have we filled the history buffer? */
        if (p->buf == p->historybuffer + HISTORY_SIZE) {
            memmove(p->historybuffer, p->buf,
                    PREDICTOR_SIZE * sizeof(*p->historybuffer));
            p->buf = p->historybuffer;
        }
    }
}

static av_always_inline int predictor_update_filter(APEPredictor *p,
                                                    const int decoded, const int filter,
                                                    const int delayA,  const int delayB,
                                                    const int adaptA,  const int adaptB)
{
    int32_t predictionA, predictionB, sign;

    p->buf[delayA]     = p->lastA[filter];
    p->buf[adaptA]     = APESIGN(p->buf[delayA]);
    p->buf[delayA - 1] = p->buf[delayA] - p->buf[delayA - 1];
    p->buf[adaptA - 1] = APESIGN(p->buf[delayA - 1]);

    predictionA = p->buf[delayA    ] * p->coeffsA[filter][0] +
                  p->buf[delayA - 1] * p->coeffsA[filter][1] +
                  p->buf[delayA - 2] * p->coeffsA[filter][2] +
                  p->buf[delayA - 3] * p->coeffsA[filter][3];

    /*  Apply a scaled first-order filter compression */
    p->buf[delayB]     = p->filterA[filter ^ 1] - ((p->filterB[filter] * 31) >> 5);
    p->buf[adaptB]     = APESIGN(p->buf[delayB]);
    p->buf[delayB - 1] = p->buf[delayB] - p->buf[delayB - 1];
    p->buf[adaptB - 1] = APESIGN(p->buf[delayB - 1]);
    p->filterB[filter] = p->filterA[filter ^ 1];

    predictionB = p->buf[delayB    ] * p->coeffsB[filter][0] +
                  p->buf[delayB - 1] * p->coeffsB[filter][1] +
                  p->buf[delayB - 2] * p->coeffsB[filter][2] +
                  p->buf[delayB - 3] * p->coeffsB[filter][3] +
                  p->buf[delayB - 4] * p->coeffsB[filter][4];

    p->lastA[filter] = decoded + ((predictionA + (predictionB >> 1)) >> 10);
    p->filterA[filter] = p->lastA[filter] + ((p->filterA[filter] * 31) >> 5);

    sign = APESIGN(decoded);
    p->coeffsA[filter][0] += p->buf[adaptA    ] * sign;
    p->coeffsA[filter][1] += p->buf[adaptA - 1] * sign;
    p->coeffsA[filter][2] += p->buf[adaptA - 2] * sign;
    p->coeffsA[filter][3] += p->buf[adaptA - 3] * sign;
    p->coeffsB[filter][0] += p->buf[adaptB    ] * sign;
    p->coeffsB[filter][1] += p->buf[adaptB - 1] * sign;
    p->coeffsB[filter][2] += p->buf[adaptB - 2] * sign;
    p->coeffsB[filter][3] += p->buf[adaptB - 3] * sign;
    p->coeffsB[filter][4] += p->buf[adaptB - 4] * sign;

    return p->filterA[filter];
}

static void predictor_decode_stereo_3950(APEContext *ctx, int count)
{
    APEPredictor *p = &ctx->predictor;
    int32_t *decoded0 = ctx->decoded[0];
    int32_t *decoded1 = ctx->decoded[1];

    ape_apply_filters(ctx, ctx->decoded[0], ctx->decoded[1], count);

    while (count--) {
        /* Predictor Y */
        *decoded0 = predictor_update_filter(p, *decoded0, 0, YDELAYA, YDELAYB,
                                            YADAPTCOEFFSA, YADAPTCOEFFSB);
        decoded0++;
        *decoded1 = predictor_update_filter(p, *decoded1, 1, XDELAYA, XDELAYB,
                                            XADAPTCOEFFSA, XADAPTCOEFFSB);
        decoded1++;

        /* Combined */
        p->buf++;

        /* Have we filled the history buffer? */
        if (p->buf == p->historybuffer + HISTORY_SIZE) {
            memmove(p->historybuffer, p->buf,
                    PREDICTOR_SIZE * sizeof(*p->historybuffer));
            p->buf = p->historybuffer;
        }
    }
}

static void predictor_decode_mono_3950(APEContext *ctx, int count)
{
    APEPredictor *p = &ctx->predictor;
    int32_t *decoded0 = ctx->decoded[0];
    int32_t predictionA, currentA, A, sign;

    ape_apply_filters(ctx, ctx->decoded[0], NULL, count);

    currentA = p->lastA[0];

    while (count--) {
        A = *decoded0;

        p->buf[YDELAYA] = currentA;
        p->buf[YDELAYA - 1] = p->buf[YDELAYA] - p->buf[YDELAYA - 1];

        predictionA = p->buf[YDELAYA    ] * p->coeffsA[0][0] +
                      p->buf[YDELAYA - 1] * p->coeffsA[0][1] +
                      p->buf[YDELAYA - 2] * p->coeffsA[0][2] +
                      p->buf[YDELAYA - 3] * p->coeffsA[0][3];

        currentA = A + (predictionA >> 10);

        p->buf[YADAPTCOEFFSA]     = APESIGN(p->buf[YDELAYA    ]);
        p->buf[YADAPTCOEFFSA - 1] = APESIGN(p->buf[YDELAYA - 1]);

        sign = APESIGN(A);
        p->coeffsA[0][0] += p->buf[YADAPTCOEFFSA    ] * sign;
        p->coeffsA[0][1] += p->buf[YADAPTCOEFFSA - 1] * sign;
        p->coeffsA[0][2] += p->buf[YADAPTCOEFFSA - 2] * sign;
        p->coeffsA[0][3] += p->buf[YADAPTCOEFFSA - 3] * sign;

        p->buf++;

        /* Have we filled the history buffer? */
        if (p->buf == p->historybuffer + HISTORY_SIZE) {
            memmove(p->historybuffer, p->buf,
                    PREDICTOR_SIZE * sizeof(*p->historybuffer));
            p->buf = p->historybuffer;
        }

        p->filterA[0] = currentA + ((p->filterA[0] * 31) >> 5);
        *(decoded0++) = p->filterA[0];
    }

    p->lastA[0] = currentA;
}

static void do_init_filter(APEFilter *f, int16_t *buf, int order)
{
    f->coeffs = buf;
    f->historybuffer = buf + order;
    f->delay       = f->historybuffer + order * 2;
    f->adaptcoeffs = f->historybuffer + order;

    memset(f->historybuffer, 0, (order * 2) * sizeof(*f->historybuffer));
    memset(f->coeffs, 0, order * sizeof(*f->coeffs));
    f->avg = 0;
}

static void init_filter(APEContext *ctx, APEFilter *f, int16_t *buf, int order)
{
    do_init_filter(&f[0], buf, order);
    do_init_filter(&f[1], buf + order * 3 + HISTORY_SIZE, order);
}

static void do_apply_filter(APEContext *ctx, int version, APEFilter *f,
                            int32_t *data, int count, int order, int fracbits)
{
    int res;
    int absres;

    while (count--) {
        /* round fixedpoint scalar product */
        res = ctx->dsp.scalarproduct_and_madd_int16(f->coeffs, f->delay - order,
                                                    f->adaptcoeffs - order,
                                                    order, APESIGN(*data));
        res = (res + (1 << (fracbits - 1))) >> fracbits;
        res += *data;
        *data++ = res;

        /* Update the output history */
        *f->delay++ = av_clip_int16(res);

        if (version < 3980) {
            /* Version ??? to < 3.98 files (untested) */
            f->adaptcoeffs[0]  = (res == 0) ? 0 : ((res >> 28) & 8) - 4;
            f->adaptcoeffs[-4] >>= 1;
            f->adaptcoeffs[-8] >>= 1;
        } else {
            /* Version 3.98 and later files */

            /* Update the adaption coefficients */
            absres = FFABS(res);
            if (absres)
                *f->adaptcoeffs = ((res & (-1<<31)) ^ (-1<<30)) >>
                                  (25 + (absres <= f->avg*3) + (absres <= f->avg*4/3));
            else
                *f->adaptcoeffs = 0;

            f->avg += (absres - f->avg) / 16;

            f->adaptcoeffs[-1] >>= 1;
            f->adaptcoeffs[-2] >>= 1;
            f->adaptcoeffs[-8] >>= 1;
        }

        f->adaptcoeffs++;

        /* Have we filled the history buffer? */
        if (f->delay == f->historybuffer + HISTORY_SIZE + (order * 2)) {
            memmove(f->historybuffer, f->delay - (order * 2),
                    (order * 2) * sizeof(*f->historybuffer));
            f->delay = f->historybuffer + order * 2;
            f->adaptcoeffs = f->historybuffer + order;
        }
    }
}

static void apply_filter(APEContext *ctx, APEFilter *f,
                         int32_t *data0, int32_t *data1,
                         int count, int order, int fracbits)
{
    do_apply_filter(ctx, ctx->fileversion, &f[0], data0, count, order, fracbits);
    if (data1)
        do_apply_filter(ctx, ctx->fileversion, &f[1], data1, count, order, fracbits);
}

static void ape_apply_filters(APEContext *ctx, int32_t *decoded0,
                              int32_t *decoded1, int count)
{
    int i;

    for (i = 0; i < APE_FILTER_LEVELS; i++) {
        if (!ape_filter_orders[ctx->fset][i])
            break;
        apply_filter(ctx, ctx->filters[i], decoded0, decoded1, count,
                     ape_filter_orders[ctx->fset][i],
                     ape_filter_fracbits[ctx->fset][i]);
    }
}

static int init_frame_decoder(APEContext *ctx)
{
    int i, ret;
    if ((ret = init_entropy_decoder(ctx)) < 0)
        return ret;
    init_predictor_decoder(ctx);

    for (i = 0; i < APE_FILTER_LEVELS; i++) {
        if (!ape_filter_orders[ctx->fset][i])
            break;
        init_filter(ctx, ctx->filters[i], ctx->filterbuf[i],
                    ape_filter_orders[ctx->fset][i]);
    }
    return 0;
}

static void ape_unpack_mono(APEContext *ctx, int count)
{
    if (ctx->frameflags & APE_FRAMECODE_STEREO_SILENCE) {
        /* We are pure silence, so we're done. */
        av_log(ctx->avctx, AV_LOG_DEBUG, "pure silence mono\n");
        return;
    }

    ctx->entropy_decode_mono(ctx, count);

    /* Now apply the predictor decoding */
    ctx->predictor_decode_mono(ctx, count);

    /* Pseudo-stereo - just copy left channel to right channel */
    if (ctx->channels == 2) {
        memcpy(ctx->decoded[1], ctx->decoded[0], count * sizeof(*ctx->decoded[1]));
    }
}

static void ape_unpack_stereo(APEContext *ctx, int count)
{
    int32_t left, right;
    int32_t *decoded0 = ctx->decoded[0];
    int32_t *decoded1 = ctx->decoded[1];

    if (ctx->frameflags & APE_FRAMECODE_STEREO_SILENCE) {
        /* We are pure silence, so we're done. */
        av_log(ctx->avctx, AV_LOG_DEBUG, "pure silence stereo\n");
        return;
    }

    ctx->entropy_decode_stereo(ctx, count);

    /* Now apply the predictor decoding */
    ctx->predictor_decode_stereo(ctx, count);

    /* Decorrelate and scale to output depth */
    while (count--) {
        left = *decoded1 - (*decoded0 / 2);
        right = left + *decoded0;

        *(decoded0++) = left;
        *(decoded1++) = right;
    }
}

static int ape_decode_frame(AVCodecContext *avctx, void *data,
                            int *got_frame_ptr, AVPacket *avpkt)
{
    AVFrame *frame     = data;
    const uint8_t *buf = avpkt->data;
    APEContext *s = avctx->priv_data;
    uint8_t *sample8;
    int16_t *sample16;
    int32_t *sample24;
    int i, ch, ret;
    int blockstodecode;

    /* this should never be negative, but bad things will happen if it is, so
       check it just to make sure. */
    av_assert0(s->samples >= 0);

    if(!s->samples){
        uint32_t nblocks, offset;
        int buf_size;

        if (!avpkt->size) {
            *got_frame_ptr = 0;
            return 0;
        }
        if (avpkt->size < 8) {
            av_log(avctx, AV_LOG_ERROR, "Packet is too small\n");
            return AVERROR_INVALIDDATA;
        }
        buf_size = avpkt->size & ~3;
        if (buf_size != avpkt->size) {
            av_log(avctx, AV_LOG_WARNING, "packet size is not a multiple of 4. "
                   "extra bytes at the end will be skipped.\n");
        }
        if (s->fileversion < 3950) // previous versions overread two bytes
            buf_size += 2;
        av_fast_malloc(&s->data, &s->data_size, buf_size);
        if (!s->data)
            return AVERROR(ENOMEM);
        s->dsp.bswap_buf((uint32_t*)s->data, (const uint32_t*)buf, buf_size >> 2);
        memset(s->data + (buf_size & ~3), 0, buf_size & 3);
        s->ptr = s->data;
        s->data_end = s->data + buf_size;

        nblocks = bytestream_get_be32(&s->ptr);
        offset  = bytestream_get_be32(&s->ptr);
        if (s->fileversion >= 3900) {
            if (offset > 3) {
                av_log(avctx, AV_LOG_ERROR, "Incorrect offset passed\n");
                s->data = NULL;
                return AVERROR_INVALIDDATA;
            }
            if (s->data_end - s->ptr < offset) {
                av_log(avctx, AV_LOG_ERROR, "Packet is too small\n");
                return AVERROR_INVALIDDATA;
            }
            s->ptr += offset;
        } else {
            init_get_bits(&s->gb, s->ptr, (s->data_end - s->ptr) * 8);
            if (s->fileversion > 3800)
                skip_bits_long(&s->gb, offset * 8);
            else
                skip_bits_long(&s->gb, offset);
        }

        if (!nblocks || nblocks > INT_MAX) {
            av_log(avctx, AV_LOG_ERROR, "Invalid sample count: %u.\n", nblocks);
            return AVERROR_INVALIDDATA;
        }
        s->samples = nblocks;

        /* Initialize the frame decoder */
        if (init_frame_decoder(s) < 0) {
            av_log(avctx, AV_LOG_ERROR, "Error reading frame header\n");
            return AVERROR_INVALIDDATA;
        }
    }

    if (!s->data) {
        *got_frame_ptr = 0;
        return avpkt->size;
    }

    blockstodecode = FFMIN(s->blocks_per_loop, s->samples);
    // for old files coefficients were not interleaved,
    // so we need to decode all of them at once
    if (s->fileversion < 3930)
        blockstodecode = s->samples;

    /* reallocate decoded sample buffer if needed */
    av_fast_malloc(&s->decoded_buffer, &s->decoded_size,
                   2 * FFALIGN(blockstodecode, 8) * sizeof(*s->decoded_buffer));
    if (!s->decoded_buffer)
        return AVERROR(ENOMEM);
    memset(s->decoded_buffer, 0, s->decoded_size);
    s->decoded[0] = s->decoded_buffer;
    s->decoded[1] = s->decoded_buffer + FFALIGN(blockstodecode, 8);

    /* get output buffer */
    frame->nb_samples = blockstodecode;
    if ((ret = ff_get_buffer(avctx, frame, 0)) < 0)
        return ret;

    s->error=0;

    if ((s->channels == 1) || (s->frameflags & APE_FRAMECODE_PSEUDO_STEREO))
        ape_unpack_mono(s, blockstodecode);
    else
        ape_unpack_stereo(s, blockstodecode);
    emms_c();

    if (s->error) {
        s->samples=0;
        av_log(avctx, AV_LOG_ERROR, "Error decoding frame\n");
        return AVERROR_INVALIDDATA;
    }

    switch (s->bps) {
    case 8:
        for (ch = 0; ch < s->channels; ch++) {
            sample8 = (uint8_t *)frame->data[ch];
            for (i = 0; i < blockstodecode; i++)
                *sample8++ = (s->decoded[ch][i] + 0x80) & 0xff;
        }
        break;
    case 16:
        for (ch = 0; ch < s->channels; ch++) {
            sample16 = (int16_t *)frame->data[ch];
            for (i = 0; i < blockstodecode; i++)
                *sample16++ = s->decoded[ch][i];
        }
        break;
    case 24:
        for (ch = 0; ch < s->channels; ch++) {
            sample24 = (int32_t *)frame->data[ch];
            for (i = 0; i < blockstodecode; i++)
                *sample24++ = s->decoded[ch][i] << 8;
        }
        break;
    }

    s->samples -= blockstodecode;

    *got_frame_ptr = 1;

    return !s->samples ? avpkt->size : 0;
}

static void ape_flush(AVCodecContext *avctx)
{
    APEContext *s = avctx->priv_data;
    s->samples= 0;
}

#define OFFSET(x) offsetof(APEContext, x)
#define PAR (AV_OPT_FLAG_DECODING_PARAM | AV_OPT_FLAG_AUDIO_PARAM)
static const AVOption options[] = {
    { "max_samples", "maximum number of samples decoded per call",             OFFSET(blocks_per_loop), AV_OPT_TYPE_INT,   { .i64 = 4608 },    1,       INT_MAX, PAR, "max_samples" },
    { "all",         "no maximum. decode all samples for each packet at once", 0,                       AV_OPT_TYPE_CONST, { .i64 = INT_MAX }, INT_MIN, INT_MAX, PAR, "max_samples" },
    { NULL},
};

static const AVClass ape_decoder_class = {
    .class_name = "APE decoder",
    .item_name  = av_default_item_name,
    .option     = options,
    .version    = LIBAVUTIL_VERSION_INT,
};

AVCodec ff_ape_decoder = {
    .name           = "ape",
    .type           = AVMEDIA_TYPE_AUDIO,
    .id             = AV_CODEC_ID_APE,
    .priv_data_size = sizeof(APEContext),
    .init           = ape_decode_init,
    .close          = ape_decode_close,
    .decode         = ape_decode_frame,
    .capabilities   = CODEC_CAP_SUBFRAMES | CODEC_CAP_DELAY | CODEC_CAP_DR1,
    .flush          = ape_flush,
    .long_name      = NULL_IF_CONFIG_SMALL("Monkey's Audio"),
    .sample_fmts    = (const enum AVSampleFormat[]) { AV_SAMPLE_FMT_U8P,
                                                      AV_SAMPLE_FMT_S16P,
                                                      AV_SAMPLE_FMT_S32P,
                                                      AV_SAMPLE_FMT_NONE },
    .priv_class     = &ape_decoder_class,
};<|MERGE_RESOLUTION|>--- conflicted
+++ resolved
@@ -247,12 +247,9 @@
 
     av_log(avctx, AV_LOG_DEBUG, "Compression Level: %d - Flags: %d\n",
            s->compression_level, s->flags);
-<<<<<<< HEAD
-    if (s->compression_level % 1000 || s->compression_level > COMPRESSION_LEVEL_INSANE || !s->compression_level) {
-=======
     if (s->compression_level % 1000 || s->compression_level > COMPRESSION_LEVEL_INSANE ||
+        !s->compression_level ||
         (s->fileversion < 3930 && s->compression_level == COMPRESSION_LEVEL_INSANE)) {
->>>>>>> 613a37ec
         av_log(avctx, AV_LOG_ERROR, "Incorrect compression level %d\n",
                s->compression_level);
         return AVERROR_INVALIDDATA;
