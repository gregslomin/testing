--- conflicted
+++ resolved
@@ -349,22 +349,7 @@
 
     av_assert0(code >= 0 && code <= 6 && log2w >= 0);
 
-<<<<<<< HEAD
-    if (code == 0) {
-        if (bytestream2_get_bytes_left(&f->g) < 1) {
-            av_log(f->avctx, AV_LOG_ERROR, "bytestream overread\n");
-            return AVERROR_INVALIDDATA;
-        }
-        src += f->mv[bytestream2_get_byteu(&f->g)];
-        if (start > src || src > end) {
-            av_log(f->avctx, AV_LOG_ERROR, "mv out of pic\n");
-            return AVERROR_INVALIDDATA;
-        }
-        mcdc(dst, src, log2w, h, stride, 1, 0);
-    } else if (code == 1) {
-=======
     if (code == 1) {
->>>>>>> fbd0dacc
         log2h--;
         if ((ret = decode_p_block(f, dst, src, log2w, log2h, stride)) < 0)
             return ret;
@@ -375,41 +360,9 @@
         log2w--;
         if ((ret = decode_p_block(f, dst , src, log2w, log2h, stride)) < 0)
             return ret;
-<<<<<<< HEAD
-        if ((ret = decode_p_block(f, dst + (1 << log2w),
-                                  src + (1 << log2w),
-                                  log2w, log2h, stride)) < 0)
-            return ret;
-    } else if (code == 3 && f->version < 2) {
-        av_assert0(start <= src && src <= end);
-        mcdc(dst, src, log2w, h, stride, 1, 0);
-    } else if (code == 4) {
-        if (bytestream2_get_bytes_left(&f->g) < 1) {
-            av_log(f->avctx, AV_LOG_ERROR, "bytestream overread\n");
-            return AVERROR_INVALIDDATA;
-        }
-        src += f->mv[bytestream2_get_byteu(&f->g)];
-        if (start > src || src > end) {
-            av_log(f->avctx, AV_LOG_ERROR, "mv out of pic\n");
-            return AVERROR_INVALIDDATA;
-        }
-        if (bytestream2_get_bytes_left(&f->g2) < 2){
-            av_log(f->avctx, AV_LOG_ERROR, "wordstream overread\n");
-            return AVERROR_INVALIDDATA;
-        }
-        mcdc(dst, src, log2w, h, stride, 1, bytestream2_get_le16u(&f->g2));
-    } else if (code == 5) {
-        if (bytestream2_get_bytes_left(&f->g2) < 2) {
-            av_log(f->avctx, AV_LOG_ERROR, "wordstream overread\n");
-            return AVERROR_INVALIDDATA;
-        }
-        av_assert0(start <= src && src <= end);
-        mcdc(dst, src, log2w, h, stride, 0, bytestream2_get_le16u(&f->g2));
-=======
         return decode_p_block(f, dst + (1 << log2w),
                               src + (1 << log2w),
                               log2w, log2h, stride);
->>>>>>> fbd0dacc
     } else if (code == 6) {
         if (bytestream2_get_bytes_left(&f->g2) < 4) {
             av_log(f->avctx, AV_LOG_ERROR, "wordstream overread\n");
@@ -425,14 +378,28 @@
         return 0;
     }
 
+    if ((code&3)==0 && bytestream2_get_bytes_left(&f->g) < 1) {
+        av_log(f->avctx, AV_LOG_ERROR, "bytestream overread\n");
+        return AVERROR_INVALIDDATA;
+    }
+
     if (code == 0) {
         src  += f->mv[bytestream2_get_byte(&f->g)];
     } else if (code == 3 && f->version >= 2) {
         return 0;
     } else if (code == 4) {
         src  += f->mv[bytestream2_get_byte(&f->g)];
+        if (bytestream2_get_bytes_left(&f->g2) < 2){
+            av_log(f->avctx, AV_LOG_ERROR, "wordstream overread\n");
+            return AVERROR_INVALIDDATA;
+        }
         dc    = bytestream2_get_le16(&f->g2);
     } else if (code == 5) {
+        if (bytestream2_get_bytes_left(&f->g2) < 2){
+            av_log(f->avctx, AV_LOG_ERROR, "wordstream overread\n");
+            return AVERROR_INVALIDDATA;
+        }
+        av_assert0(start <= src && src <= end);
         scale = 0;
         dc    = bytestream2_get_le16(&f->g2);
     }
