/*
 * copyright (c) 2001 Fabrice Bellard
 *
 * This file is part of FFmpeg.
 *
 * FFmpeg is free software; you can redistribute it and/or
 * modify it under the terms of the GNU Lesser General Public
 * License as published by the Free Software Foundation; either
 * version 2.1 of the License, or (at your option) any later version.
 *
 * FFmpeg is distributed in the hope that it will be useful,
 * but WITHOUT ANY WARRANTY; without even the implied warranty of
 * MERCHANTABILITY or FITNESS FOR A PARTICULAR PURPOSE.  See the GNU
 * Lesser General Public License for more details.
 *
 * You should have received a copy of the GNU Lesser General Public
 * License along with FFmpeg; if not, write to the Free Software
 * Foundation, Inc., 51 Franklin Street, Fifth Floor, Boston, MA 02110-1301 USA
 */

#ifndef AVCODEC_AVCODEC_H
#define AVCODEC_AVCODEC_H

/**
 * @file
 * @ingroup libavc
 * Libavcodec external API header
 */

#include <errno.h>
#include "libavutil/samplefmt.h"
#include "libavutil/attributes.h"
#include "libavutil/avutil.h"
#include "libavutil/buffer.h"
#include "libavutil/cpu.h"
#include "libavutil/channel_layout.h"
#include "libavutil/dict.h"
#include "libavutil/frame.h"
#include "libavutil/log.h"
#include "libavutil/pixfmt.h"
#include "libavutil/rational.h"

#include "version.h"

/**
 * @defgroup libavc libavcodec
 * Encoding/Decoding Library
 *
 * @{
 *
 * @defgroup lavc_decoding Decoding
 * @{
 * @}
 *
 * @defgroup lavc_encoding Encoding
 * @{
 * @}
 *
 * @defgroup lavc_codec Codecs
 * @{
 * @defgroup lavc_codec_native Native Codecs
 * @{
 * @}
 * @defgroup lavc_codec_wrappers External library wrappers
 * @{
 * @}
 * @defgroup lavc_codec_hwaccel Hardware Accelerators bridge
 * @{
 * @}
 * @}
 * @defgroup lavc_internal Internal
 * @{
 * @}
 * @}
 */

/**
 * @ingroup libavc
 * @defgroup lavc_encdec send/receive encoding and decoding API overview
 * @{
 *
 * The avcodec_send_packet()/avcodec_receive_frame()/avcodec_send_frame()/
 * avcodec_receive_packet() functions provide an encode/decode API, which
 * decouples input and output.
 *
 * The API is very similar for encoding/decoding and audio/video, and works as
 * follows:
 * - Set up and open the AVCodecContext as usual.
 * - Send valid input:
 *   - For decoding, call avcodec_send_packet() to give the decoder raw
 *     compressed data in an AVPacket.
 *   - For encoding, call avcodec_send_frame() to give the encoder an AVFrame
 *     containing uncompressed audio or video.
 *   In both cases, it is recommended that AVPackets and AVFrames are
 *   refcounted, or libavcodec might have to copy the input data. (libavformat
 *   always returns refcounted AVPackets, and av_frame_get_buffer() allocates
 *   refcounted AVFrames.)
 * - Receive output in a loop. Periodically call one of the avcodec_receive_*()
 *   functions and process their output:
 *   - For decoding, call avcodec_receive_frame(). On success, it will return
 *     an AVFrame containing uncompressed audio or video data.
 *   - For encoding, call avcodec_receive_packet(). On success, it will return
 *     an AVPacket with a compressed frame.
 *   Repeat this call until it returns AVERROR(EAGAIN) or an error. The
 *   AVERROR(EAGAIN) return value means that new input data is required to
 *   return new output. In this case, continue with sending input. For each
 *   input frame/packet, the codec will typically return 1 output frame/packet,
 *   but it can also be 0 or more than 1.
 *
 * At the beginning of decoding or encoding, the codec might accept multiple
 * input frames/packets without returning a frame, until its internal buffers
 * are filled. This situation is handled transparently if you follow the steps
 * outlined above.
 *
 * In theory, sending input can result in EAGAIN - this should happen only if
 * not all output was received. You can use this to structure alternative decode
 * or encode loops other than the one suggested above. For example, you could
 * try sending new input on each iteration, and try to receive output if that
 * returns EAGAIN.
 *
 * End of stream situations. These require "flushing" (aka draining) the codec,
 * as the codec might buffer multiple frames or packets internally for
 * performance or out of necessity (consider B-frames).
 * This is handled as follows:
 * - Instead of valid input, send NULL to the avcodec_send_packet() (decoding)
 *   or avcodec_send_frame() (encoding) functions. This will enter draining
 *   mode.
 * - Call avcodec_receive_frame() (decoding) or avcodec_receive_packet()
 *   (encoding) in a loop until AVERROR_EOF is returned. The functions will
 *   not return AVERROR(EAGAIN), unless you forgot to enter draining mode.
 * - Before decoding can be resumed again, the codec has to be reset with
 *   avcodec_flush_buffers().
 *
 * Using the API as outlined above is highly recommended. But it is also
 * possible to call functions outside of this rigid schema. For example, you can
 * call avcodec_send_packet() repeatedly without calling
 * avcodec_receive_frame(). In this case, avcodec_send_packet() will succeed
 * until the codec's internal buffer has been filled up (which is typically of
 * size 1 per output frame, after initial input), and then reject input with
 * AVERROR(EAGAIN). Once it starts rejecting input, you have no choice but to
 * read at least some output.
 *
 * Not all codecs will follow a rigid and predictable dataflow; the only
 * guarantee is that an AVERROR(EAGAIN) return value on a send/receive call on
 * one end implies that a receive/send call on the other end will succeed, or
 * at least will not fail with AVERROR(EAGAIN). In general, no codec will
 * permit unlimited buffering of input or output.
 *
 * This API replaces the following legacy functions:
 * - avcodec_decode_video2() and avcodec_decode_audio4():
 *   Use avcodec_send_packet() to feed input to the decoder, then use
 *   avcodec_receive_frame() to receive decoded frames after each packet.
 *   Unlike with the old video decoding API, multiple frames might result from
 *   a packet. For audio, splitting the input packet into frames by partially
 *   decoding packets becomes transparent to the API user. You never need to
 *   feed an AVPacket to the API twice (unless it is rejected with AVERROR(EAGAIN) - then
 *   no data was read from the packet).
 *   Additionally, sending a flush/draining packet is required only once.
 * - avcodec_encode_video2()/avcodec_encode_audio2():
 *   Use avcodec_send_frame() to feed input to the encoder, then use
 *   avcodec_receive_packet() to receive encoded packets.
 *   Providing user-allocated buffers for avcodec_receive_packet() is not
 *   possible.
 * - The new API does not handle subtitles yet.
 *
 * Mixing new and old function calls on the same AVCodecContext is not allowed,
 * and will result in undefined behavior.
 *
 * Some codecs might require using the new API; using the old API will return
 * an error when calling it. All codecs support the new API.
 *
 * A codec is not allowed to return AVERROR(EAGAIN) for both sending and receiving. This
 * would be an invalid state, which could put the codec user into an endless
 * loop. The API has no concept of time either: it cannot happen that trying to
 * do avcodec_send_packet() results in AVERROR(EAGAIN), but a repeated call 1 second
 * later accepts the packet (with no other receive/flush API calls involved).
 * The API is a strict state machine, and the passage of time is not supposed
 * to influence it. Some timing-dependent behavior might still be deemed
 * acceptable in certain cases. But it must never result in both send/receive
 * returning EAGAIN at the same time at any point. It must also absolutely be
 * avoided that the current state is "unstable" and can "flip-flop" between
 * the send/receive APIs allowing progress. For example, it's not allowed that
 * the codec randomly decides that it actually wants to consume a packet now
 * instead of returning a frame, after it just returned AVERROR(EAGAIN) on an
 * avcodec_send_packet() call.
 * @}
 */

/**
 * @defgroup lavc_core Core functions/structures.
 * @ingroup libavc
 *
 * Basic definitions, functions for querying libavcodec capabilities,
 * allocating core structures, etc.
 * @{
 */


/**
 * Identify the syntax and semantics of the bitstream.
 * The principle is roughly:
 * Two decoders with the same ID can decode the same streams.
 * Two encoders with the same ID can encode compatible streams.
 * There may be slight deviations from the principle due to implementation
 * details.
 *
 * If you add a codec ID to this list, add it so that
 * 1. no value of an existing codec ID changes (that would break ABI),
 * 2. it is as close as possible to similar codecs
 *
 * After adding new codec IDs, do not forget to add an entry to the codec
 * descriptor list and bump libavcodec minor version.
 */
enum AVCodecID {
    AV_CODEC_ID_NONE,

    /* video codecs */
    AV_CODEC_ID_MPEG1VIDEO,
    AV_CODEC_ID_MPEG2VIDEO, ///< preferred ID for MPEG-1/2 video decoding
    AV_CODEC_ID_H261,
    AV_CODEC_ID_H263,
    AV_CODEC_ID_RV10,
    AV_CODEC_ID_RV20,
    AV_CODEC_ID_MJPEG,
    AV_CODEC_ID_MJPEGB,
    AV_CODEC_ID_LJPEG,
    AV_CODEC_ID_SP5X,
    AV_CODEC_ID_JPEGLS,
    AV_CODEC_ID_MPEG4,
    AV_CODEC_ID_RAWVIDEO,
    AV_CODEC_ID_MSMPEG4V1,
    AV_CODEC_ID_MSMPEG4V2,
    AV_CODEC_ID_MSMPEG4V3,
    AV_CODEC_ID_WMV1,
    AV_CODEC_ID_WMV2,
    AV_CODEC_ID_H263P,
    AV_CODEC_ID_H263I,
    AV_CODEC_ID_FLV1,
    AV_CODEC_ID_SVQ1,
    AV_CODEC_ID_SVQ3,
    AV_CODEC_ID_DVVIDEO,
    AV_CODEC_ID_HUFFYUV,
    AV_CODEC_ID_CYUV,
    AV_CODEC_ID_H264,
    AV_CODEC_ID_INDEO3,
    AV_CODEC_ID_VP3,
    AV_CODEC_ID_THEORA,
    AV_CODEC_ID_ASV1,
    AV_CODEC_ID_ASV2,
    AV_CODEC_ID_FFV1,
    AV_CODEC_ID_4XM,
    AV_CODEC_ID_VCR1,
    AV_CODEC_ID_CLJR,
    AV_CODEC_ID_MDEC,
    AV_CODEC_ID_ROQ,
    AV_CODEC_ID_INTERPLAY_VIDEO,
    AV_CODEC_ID_XAN_WC3,
    AV_CODEC_ID_XAN_WC4,
    AV_CODEC_ID_RPZA,
    AV_CODEC_ID_CINEPAK,
    AV_CODEC_ID_WS_VQA,
    AV_CODEC_ID_MSRLE,
    AV_CODEC_ID_MSVIDEO1,
    AV_CODEC_ID_IDCIN,
    AV_CODEC_ID_8BPS,
    AV_CODEC_ID_SMC,
    AV_CODEC_ID_FLIC,
    AV_CODEC_ID_TRUEMOTION1,
    AV_CODEC_ID_VMDVIDEO,
    AV_CODEC_ID_MSZH,
    AV_CODEC_ID_ZLIB,
    AV_CODEC_ID_QTRLE,
    AV_CODEC_ID_TSCC,
    AV_CODEC_ID_ULTI,
    AV_CODEC_ID_QDRAW,
    AV_CODEC_ID_VIXL,
    AV_CODEC_ID_QPEG,
    AV_CODEC_ID_PNG,
    AV_CODEC_ID_PPM,
    AV_CODEC_ID_PBM,
    AV_CODEC_ID_PGM,
    AV_CODEC_ID_PGMYUV,
    AV_CODEC_ID_PAM,
    AV_CODEC_ID_FFVHUFF,
    AV_CODEC_ID_RV30,
    AV_CODEC_ID_RV40,
    AV_CODEC_ID_VC1,
    AV_CODEC_ID_WMV3,
    AV_CODEC_ID_LOCO,
    AV_CODEC_ID_WNV1,
    AV_CODEC_ID_AASC,
    AV_CODEC_ID_INDEO2,
    AV_CODEC_ID_FRAPS,
    AV_CODEC_ID_TRUEMOTION2,
    AV_CODEC_ID_BMP,
    AV_CODEC_ID_CSCD,
    AV_CODEC_ID_MMVIDEO,
    AV_CODEC_ID_ZMBV,
    AV_CODEC_ID_AVS,
    AV_CODEC_ID_SMACKVIDEO,
    AV_CODEC_ID_NUV,
    AV_CODEC_ID_KMVC,
    AV_CODEC_ID_FLASHSV,
    AV_CODEC_ID_CAVS,
    AV_CODEC_ID_JPEG2000,
    AV_CODEC_ID_VMNC,
    AV_CODEC_ID_VP5,
    AV_CODEC_ID_VP6,
    AV_CODEC_ID_VP6F,
    AV_CODEC_ID_TARGA,
    AV_CODEC_ID_DSICINVIDEO,
    AV_CODEC_ID_TIERTEXSEQVIDEO,
    AV_CODEC_ID_TIFF,
    AV_CODEC_ID_GIF,
    AV_CODEC_ID_DXA,
    AV_CODEC_ID_DNXHD,
    AV_CODEC_ID_THP,
    AV_CODEC_ID_SGI,
    AV_CODEC_ID_C93,
    AV_CODEC_ID_BETHSOFTVID,
    AV_CODEC_ID_PTX,
    AV_CODEC_ID_TXD,
    AV_CODEC_ID_VP6A,
    AV_CODEC_ID_AMV,
    AV_CODEC_ID_VB,
    AV_CODEC_ID_PCX,
    AV_CODEC_ID_SUNRAST,
    AV_CODEC_ID_INDEO4,
    AV_CODEC_ID_INDEO5,
    AV_CODEC_ID_MIMIC,
    AV_CODEC_ID_RL2,
    AV_CODEC_ID_ESCAPE124,
    AV_CODEC_ID_DIRAC,
    AV_CODEC_ID_BFI,
    AV_CODEC_ID_CMV,
    AV_CODEC_ID_MOTIONPIXELS,
    AV_CODEC_ID_TGV,
    AV_CODEC_ID_TGQ,
    AV_CODEC_ID_TQI,
    AV_CODEC_ID_AURA,
    AV_CODEC_ID_AURA2,
    AV_CODEC_ID_V210X,
    AV_CODEC_ID_TMV,
    AV_CODEC_ID_V210,
    AV_CODEC_ID_DPX,
    AV_CODEC_ID_MAD,
    AV_CODEC_ID_FRWU,
    AV_CODEC_ID_FLASHSV2,
    AV_CODEC_ID_CDGRAPHICS,
    AV_CODEC_ID_R210,
    AV_CODEC_ID_ANM,
    AV_CODEC_ID_BINKVIDEO,
    AV_CODEC_ID_IFF_ILBM,
#define AV_CODEC_ID_IFF_BYTERUN1 AV_CODEC_ID_IFF_ILBM
    AV_CODEC_ID_KGV1,
    AV_CODEC_ID_YOP,
    AV_CODEC_ID_VP8,
    AV_CODEC_ID_PICTOR,
    AV_CODEC_ID_ANSI,
    AV_CODEC_ID_A64_MULTI,
    AV_CODEC_ID_A64_MULTI5,
    AV_CODEC_ID_R10K,
    AV_CODEC_ID_MXPEG,
    AV_CODEC_ID_LAGARITH,
    AV_CODEC_ID_PRORES,
    AV_CODEC_ID_JV,
    AV_CODEC_ID_DFA,
    AV_CODEC_ID_WMV3IMAGE,
    AV_CODEC_ID_VC1IMAGE,
    AV_CODEC_ID_UTVIDEO,
    AV_CODEC_ID_BMV_VIDEO,
    AV_CODEC_ID_VBLE,
    AV_CODEC_ID_DXTORY,
    AV_CODEC_ID_V410,
    AV_CODEC_ID_XWD,
    AV_CODEC_ID_CDXL,
    AV_CODEC_ID_XBM,
    AV_CODEC_ID_ZEROCODEC,
    AV_CODEC_ID_MSS1,
    AV_CODEC_ID_MSA1,
    AV_CODEC_ID_TSCC2,
    AV_CODEC_ID_MTS2,
    AV_CODEC_ID_CLLC,
    AV_CODEC_ID_MSS2,
    AV_CODEC_ID_VP9,
    AV_CODEC_ID_AIC,
    AV_CODEC_ID_ESCAPE130,
    AV_CODEC_ID_G2M,
    AV_CODEC_ID_WEBP,
    AV_CODEC_ID_HNM4_VIDEO,
    AV_CODEC_ID_HEVC,
#define AV_CODEC_ID_H265 AV_CODEC_ID_HEVC
    AV_CODEC_ID_FIC,
    AV_CODEC_ID_ALIAS_PIX,
    AV_CODEC_ID_BRENDER_PIX,
    AV_CODEC_ID_PAF_VIDEO,
    AV_CODEC_ID_EXR,
    AV_CODEC_ID_VP7,
    AV_CODEC_ID_SANM,
    AV_CODEC_ID_SGIRLE,
    AV_CODEC_ID_MVC1,
    AV_CODEC_ID_MVC2,
    AV_CODEC_ID_HQX,
    AV_CODEC_ID_TDSC,
    AV_CODEC_ID_HQ_HQA,
    AV_CODEC_ID_HAP,
    AV_CODEC_ID_DDS,
    AV_CODEC_ID_DXV,
    AV_CODEC_ID_SCREENPRESSO,
    AV_CODEC_ID_RSCC,

    AV_CODEC_ID_Y41P = 0x8000,
    AV_CODEC_ID_AVRP,
    AV_CODEC_ID_012V,
    AV_CODEC_ID_AVUI,
    AV_CODEC_ID_AYUV,
    AV_CODEC_ID_TARGA_Y216,
    AV_CODEC_ID_V308,
    AV_CODEC_ID_V408,
    AV_CODEC_ID_YUV4,
    AV_CODEC_ID_AVRN,
    AV_CODEC_ID_CPIA,
    AV_CODEC_ID_XFACE,
    AV_CODEC_ID_SNOW,
    AV_CODEC_ID_SMVJPEG,
    AV_CODEC_ID_APNG,
    AV_CODEC_ID_DAALA,
    AV_CODEC_ID_CFHD,
    AV_CODEC_ID_TRUEMOTION2RT,
    AV_CODEC_ID_M101,
    AV_CODEC_ID_MAGICYUV,
    AV_CODEC_ID_SHEERVIDEO,
    AV_CODEC_ID_YLC,
    AV_CODEC_ID_PSD,
    AV_CODEC_ID_PIXLET,
    AV_CODEC_ID_SPEEDHQ,
    AV_CODEC_ID_FMVC,
    AV_CODEC_ID_SCPR,
    AV_CODEC_ID_CLEARVIDEO,
    AV_CODEC_ID_XPM,
    AV_CODEC_ID_AV1,
    AV_CODEC_ID_BITPACKED,
    AV_CODEC_ID_MSCC,
    AV_CODEC_ID_SRGC,
    AV_CODEC_ID_SVG,
    AV_CODEC_ID_GDV,
    AV_CODEC_ID_FITS,

    /* various PCM "codecs" */
    AV_CODEC_ID_FIRST_AUDIO = 0x10000,     ///< A dummy id pointing at the start of audio codecs
    AV_CODEC_ID_PCM_S16LE = 0x10000,
    AV_CODEC_ID_PCM_S16BE,
    AV_CODEC_ID_PCM_U16LE,
    AV_CODEC_ID_PCM_U16BE,
    AV_CODEC_ID_PCM_S8,
    AV_CODEC_ID_PCM_U8,
    AV_CODEC_ID_PCM_MULAW,
    AV_CODEC_ID_PCM_ALAW,
    AV_CODEC_ID_PCM_S32LE,
    AV_CODEC_ID_PCM_S32BE,
    AV_CODEC_ID_PCM_U32LE,
    AV_CODEC_ID_PCM_U32BE,
    AV_CODEC_ID_PCM_S24LE,
    AV_CODEC_ID_PCM_S24BE,
    AV_CODEC_ID_PCM_U24LE,
    AV_CODEC_ID_PCM_U24BE,
    AV_CODEC_ID_PCM_S24DAUD,
    AV_CODEC_ID_PCM_ZORK,
    AV_CODEC_ID_PCM_S16LE_PLANAR,
    AV_CODEC_ID_PCM_DVD,
    AV_CODEC_ID_PCM_F32BE,
    AV_CODEC_ID_PCM_F32LE,
    AV_CODEC_ID_PCM_F64BE,
    AV_CODEC_ID_PCM_F64LE,
    AV_CODEC_ID_PCM_BLURAY,
    AV_CODEC_ID_PCM_LXF,
    AV_CODEC_ID_S302M,
    AV_CODEC_ID_PCM_S8_PLANAR,
    AV_CODEC_ID_PCM_S24LE_PLANAR,
    AV_CODEC_ID_PCM_S32LE_PLANAR,
    AV_CODEC_ID_PCM_S16BE_PLANAR,

    AV_CODEC_ID_PCM_S64LE = 0x10800,
    AV_CODEC_ID_PCM_S64BE,
    AV_CODEC_ID_PCM_F16LE,
    AV_CODEC_ID_PCM_F24LE,

    /* various ADPCM codecs */
    AV_CODEC_ID_ADPCM_IMA_QT = 0x11000,
    AV_CODEC_ID_ADPCM_IMA_WAV,
    AV_CODEC_ID_ADPCM_IMA_DK3,
    AV_CODEC_ID_ADPCM_IMA_DK4,
    AV_CODEC_ID_ADPCM_IMA_WS,
    AV_CODEC_ID_ADPCM_IMA_SMJPEG,
    AV_CODEC_ID_ADPCM_MS,
    AV_CODEC_ID_ADPCM_4XM,
    AV_CODEC_ID_ADPCM_XA,
    AV_CODEC_ID_ADPCM_ADX,
    AV_CODEC_ID_ADPCM_EA,
    AV_CODEC_ID_ADPCM_G726,
    AV_CODEC_ID_ADPCM_CT,
    AV_CODEC_ID_ADPCM_SWF,
    AV_CODEC_ID_ADPCM_YAMAHA,
    AV_CODEC_ID_ADPCM_SBPRO_4,
    AV_CODEC_ID_ADPCM_SBPRO_3,
    AV_CODEC_ID_ADPCM_SBPRO_2,
    AV_CODEC_ID_ADPCM_THP,
    AV_CODEC_ID_ADPCM_IMA_AMV,
    AV_CODEC_ID_ADPCM_EA_R1,
    AV_CODEC_ID_ADPCM_EA_R3,
    AV_CODEC_ID_ADPCM_EA_R2,
    AV_CODEC_ID_ADPCM_IMA_EA_SEAD,
    AV_CODEC_ID_ADPCM_IMA_EA_EACS,
    AV_CODEC_ID_ADPCM_EA_XAS,
    AV_CODEC_ID_ADPCM_EA_MAXIS_XA,
    AV_CODEC_ID_ADPCM_IMA_ISS,
    AV_CODEC_ID_ADPCM_G722,
    AV_CODEC_ID_ADPCM_IMA_APC,
    AV_CODEC_ID_ADPCM_VIMA,

    AV_CODEC_ID_ADPCM_AFC = 0x11800,
    AV_CODEC_ID_ADPCM_IMA_OKI,
    AV_CODEC_ID_ADPCM_DTK,
    AV_CODEC_ID_ADPCM_IMA_RAD,
    AV_CODEC_ID_ADPCM_G726LE,
    AV_CODEC_ID_ADPCM_THP_LE,
    AV_CODEC_ID_ADPCM_PSX,
    AV_CODEC_ID_ADPCM_AICA,
    AV_CODEC_ID_ADPCM_IMA_DAT4,
    AV_CODEC_ID_ADPCM_MTAF,

    /* AMR */
    AV_CODEC_ID_AMR_NB = 0x12000,
    AV_CODEC_ID_AMR_WB,

    /* RealAudio codecs*/
    AV_CODEC_ID_RA_144 = 0x13000,
    AV_CODEC_ID_RA_288,

    /* various DPCM codecs */
    AV_CODEC_ID_ROQ_DPCM = 0x14000,
    AV_CODEC_ID_INTERPLAY_DPCM,
    AV_CODEC_ID_XAN_DPCM,
    AV_CODEC_ID_SOL_DPCM,

    AV_CODEC_ID_SDX2_DPCM = 0x14800,
    AV_CODEC_ID_GREMLIN_DPCM,

    /* audio codecs */
    AV_CODEC_ID_MP2 = 0x15000,
    AV_CODEC_ID_MP3, ///< preferred ID for decoding MPEG audio layer 1, 2 or 3
    AV_CODEC_ID_AAC,
    AV_CODEC_ID_AC3,
    AV_CODEC_ID_DTS,
    AV_CODEC_ID_VORBIS,
    AV_CODEC_ID_DVAUDIO,
    AV_CODEC_ID_WMAV1,
    AV_CODEC_ID_WMAV2,
    AV_CODEC_ID_MACE3,
    AV_CODEC_ID_MACE6,
    AV_CODEC_ID_VMDAUDIO,
    AV_CODEC_ID_FLAC,
    AV_CODEC_ID_MP3ADU,
    AV_CODEC_ID_MP3ON4,
    AV_CODEC_ID_SHORTEN,
    AV_CODEC_ID_ALAC,
    AV_CODEC_ID_WESTWOOD_SND1,
    AV_CODEC_ID_GSM, ///< as in Berlin toast format
    AV_CODEC_ID_QDM2,
    AV_CODEC_ID_COOK,
    AV_CODEC_ID_TRUESPEECH,
    AV_CODEC_ID_TTA,
    AV_CODEC_ID_SMACKAUDIO,
    AV_CODEC_ID_QCELP,
    AV_CODEC_ID_WAVPACK,
    AV_CODEC_ID_DSICINAUDIO,
    AV_CODEC_ID_IMC,
    AV_CODEC_ID_MUSEPACK7,
    AV_CODEC_ID_MLP,
    AV_CODEC_ID_GSM_MS, /* as found in WAV */
    AV_CODEC_ID_ATRAC3,
    AV_CODEC_ID_APE,
    AV_CODEC_ID_NELLYMOSER,
    AV_CODEC_ID_MUSEPACK8,
    AV_CODEC_ID_SPEEX,
    AV_CODEC_ID_WMAVOICE,
    AV_CODEC_ID_WMAPRO,
    AV_CODEC_ID_WMALOSSLESS,
    AV_CODEC_ID_ATRAC3P,
    AV_CODEC_ID_EAC3,
    AV_CODEC_ID_SIPR,
    AV_CODEC_ID_MP1,
    AV_CODEC_ID_TWINVQ,
    AV_CODEC_ID_TRUEHD,
    AV_CODEC_ID_MP4ALS,
    AV_CODEC_ID_ATRAC1,
    AV_CODEC_ID_BINKAUDIO_RDFT,
    AV_CODEC_ID_BINKAUDIO_DCT,
    AV_CODEC_ID_AAC_LATM,
    AV_CODEC_ID_QDMC,
    AV_CODEC_ID_CELT,
    AV_CODEC_ID_G723_1,
    AV_CODEC_ID_G729,
    AV_CODEC_ID_8SVX_EXP,
    AV_CODEC_ID_8SVX_FIB,
    AV_CODEC_ID_BMV_AUDIO,
    AV_CODEC_ID_RALF,
    AV_CODEC_ID_IAC,
    AV_CODEC_ID_ILBC,
    AV_CODEC_ID_OPUS,
    AV_CODEC_ID_COMFORT_NOISE,
    AV_CODEC_ID_TAK,
    AV_CODEC_ID_METASOUND,
    AV_CODEC_ID_PAF_AUDIO,
    AV_CODEC_ID_ON2AVC,
    AV_CODEC_ID_DSS_SP,

    AV_CODEC_ID_FFWAVESYNTH = 0x15800,
    AV_CODEC_ID_SONIC,
    AV_CODEC_ID_SONIC_LS,
    AV_CODEC_ID_EVRC,
    AV_CODEC_ID_SMV,
    AV_CODEC_ID_DSD_LSBF,
    AV_CODEC_ID_DSD_MSBF,
    AV_CODEC_ID_DSD_LSBF_PLANAR,
    AV_CODEC_ID_DSD_MSBF_PLANAR,
    AV_CODEC_ID_4GV,
    AV_CODEC_ID_INTERPLAY_ACM,
    AV_CODEC_ID_XMA1,
    AV_CODEC_ID_XMA2,
    AV_CODEC_ID_DST,
    AV_CODEC_ID_ATRAC3AL,
    AV_CODEC_ID_ATRAC3PAL,
    AV_CODEC_ID_DOLBY_E,

    /* subtitle codecs */
    AV_CODEC_ID_FIRST_SUBTITLE = 0x17000,          ///< A dummy ID pointing at the start of subtitle codecs.
    AV_CODEC_ID_DVD_SUBTITLE = 0x17000,
    AV_CODEC_ID_DVB_SUBTITLE,
    AV_CODEC_ID_TEXT,  ///< raw UTF-8 text
    AV_CODEC_ID_XSUB,
    AV_CODEC_ID_SSA,
    AV_CODEC_ID_MOV_TEXT,
    AV_CODEC_ID_HDMV_PGS_SUBTITLE,
    AV_CODEC_ID_DVB_TELETEXT,
    AV_CODEC_ID_SRT,

    AV_CODEC_ID_MICRODVD   = 0x17800,
    AV_CODEC_ID_EIA_608,
    AV_CODEC_ID_JACOSUB,
    AV_CODEC_ID_SAMI,
    AV_CODEC_ID_REALTEXT,
    AV_CODEC_ID_STL,
    AV_CODEC_ID_SUBVIEWER1,
    AV_CODEC_ID_SUBVIEWER,
    AV_CODEC_ID_SUBRIP,
    AV_CODEC_ID_WEBVTT,
    AV_CODEC_ID_MPL2,
    AV_CODEC_ID_VPLAYER,
    AV_CODEC_ID_PJS,
    AV_CODEC_ID_ASS,
    AV_CODEC_ID_HDMV_TEXT_SUBTITLE,

    /* other specific kind of codecs (generally used for attachments) */
    AV_CODEC_ID_FIRST_UNKNOWN = 0x18000,           ///< A dummy ID pointing at the start of various fake codecs.
    AV_CODEC_ID_TTF = 0x18000,

    AV_CODEC_ID_SCTE_35, ///< Contain timestamp estimated through PCR of program stream.
    AV_CODEC_ID_BINTEXT    = 0x18800,
    AV_CODEC_ID_XBIN,
    AV_CODEC_ID_IDF,
    AV_CODEC_ID_OTF,
    AV_CODEC_ID_SMPTE_KLV,
    AV_CODEC_ID_DVD_NAV,
    AV_CODEC_ID_TIMED_ID3,
    AV_CODEC_ID_BIN_DATA,


    AV_CODEC_ID_PROBE = 0x19000, ///< codec_id is not known (like AV_CODEC_ID_NONE) but lavf should attempt to identify it

    AV_CODEC_ID_MPEG2TS = 0x20000, /**< _FAKE_ codec to indicate a raw MPEG-2 TS
                                * stream (only used by libavformat) */
    AV_CODEC_ID_MPEG4SYSTEMS = 0x20001, /**< _FAKE_ codec to indicate a MPEG-4 Systems
                                * stream (only used by libavformat) */
    AV_CODEC_ID_FFMETADATA = 0x21000,   ///< Dummy codec for streams containing only metadata information.
    AV_CODEC_ID_WRAPPED_AVFRAME = 0x21001, ///< Passthrough codec, AVFrames wrapped in AVPacket
};

/**
 * This struct describes the properties of a single codec described by an
 * AVCodecID.
 * @see avcodec_descriptor_get()
 */
typedef struct AVCodecDescriptor {
    enum AVCodecID     id;
    enum AVMediaType type;
    /**
     * Name of the codec described by this descriptor. It is non-empty and
     * unique for each codec descriptor. It should contain alphanumeric
     * characters and '_' only.
     */
    const char      *name;
    /**
     * A more descriptive name for this codec. May be NULL.
     */
    const char *long_name;
    /**
     * Codec properties, a combination of AV_CODEC_PROP_* flags.
     */
    int             props;
    /**
     * MIME type(s) associated with the codec.
     * May be NULL; if not, a NULL-terminated array of MIME types.
     * The first item is always non-NULL and is the preferred MIME type.
     */
    const char *const *mime_types;
    /**
     * If non-NULL, an array of profiles recognized for this codec.
     * Terminated with FF_PROFILE_UNKNOWN.
     */
    const struct AVProfile *profiles;
} AVCodecDescriptor;

/**
 * Codec uses only intra compression.
 * Video and audio codecs only.
 */
#define AV_CODEC_PROP_INTRA_ONLY    (1 << 0)
/**
 * Codec supports lossy compression. Audio and video codecs only.
 * @note a codec may support both lossy and lossless
 * compression modes
 */
#define AV_CODEC_PROP_LOSSY         (1 << 1)
/**
 * Codec supports lossless compression. Audio and video codecs only.
 */
#define AV_CODEC_PROP_LOSSLESS      (1 << 2)
/**
 * Codec supports frame reordering. That is, the coded order (the order in which
 * the encoded packets are output by the encoders / stored / input to the
 * decoders) may be different from the presentation order of the corresponding
 * frames.
 *
 * For codecs that do not have this property set, PTS and DTS should always be
 * equal.
 */
#define AV_CODEC_PROP_REORDER       (1 << 3)
/**
 * Subtitle codec is bitmap based
 * Decoded AVSubtitle data can be read from the AVSubtitleRect->pict field.
 */
#define AV_CODEC_PROP_BITMAP_SUB    (1 << 16)
/**
 * Subtitle codec is text based.
 * Decoded AVSubtitle data can be read from the AVSubtitleRect->ass field.
 */
#define AV_CODEC_PROP_TEXT_SUB      (1 << 17)

/**
 * @ingroup lavc_decoding
 * Required number of additionally allocated bytes at the end of the input bitstream for decoding.
 * This is mainly needed because some optimized bitstream readers read
 * 32 or 64 bit at once and could read over the end.<br>
 * Note: If the first 23 bits of the additional bytes are not 0, then damaged
 * MPEG bitstreams could cause overread and segfault.
 */
#define AV_INPUT_BUFFER_PADDING_SIZE 32

/**
 * @ingroup lavc_encoding
 * minimum encoding buffer size
 * Used to avoid some checks during header writing.
 */
#define AV_INPUT_BUFFER_MIN_SIZE 16384

/**
<<<<<<< HEAD
 * @ingroup lavc_encoding
 * motion estimation type.
 * @deprecated use codec private option instead
 */
#if FF_API_MOTION_EST
enum Motion_Est_ID {
    ME_ZERO = 1,    ///< no search, that is use 0,0 vector whenever one is needed
    ME_FULL,
    ME_LOG,
    ME_PHODS,
    ME_EPZS,        ///< enhanced predictive zonal search
    ME_X1,          ///< reserved for experiments
    ME_HEX,         ///< hexagon based search
    ME_UMH,         ///< uneven multi-hexagon search
    ME_TESA,        ///< transformed exhaustive search algorithm
    ME_ITER=50,     ///< iterative search
};
#endif

/**
=======
>>>>>>> 94eed68a
 * @ingroup lavc_decoding
 */
enum AVDiscard{
    /* We leave some space between them for extensions (drop some
     * keyframes for intra-only or drop just some bidir frames). */
    AVDISCARD_NONE    =-16, ///< discard nothing
    AVDISCARD_DEFAULT =  0, ///< discard useless packets like 0 size packets in avi
    AVDISCARD_NONREF  =  8, ///< discard all non reference
    AVDISCARD_BIDIR   = 16, ///< discard all bidirectional frames
    AVDISCARD_NONINTRA= 24, ///< discard all non intra frames
    AVDISCARD_NONKEY  = 32, ///< discard all frames except keyframes
    AVDISCARD_ALL     = 48, ///< discard all
};

enum AVAudioServiceType {
    AV_AUDIO_SERVICE_TYPE_MAIN              = 0,
    AV_AUDIO_SERVICE_TYPE_EFFECTS           = 1,
    AV_AUDIO_SERVICE_TYPE_VISUALLY_IMPAIRED = 2,
    AV_AUDIO_SERVICE_TYPE_HEARING_IMPAIRED  = 3,
    AV_AUDIO_SERVICE_TYPE_DIALOGUE          = 4,
    AV_AUDIO_SERVICE_TYPE_COMMENTARY        = 5,
    AV_AUDIO_SERVICE_TYPE_EMERGENCY         = 6,
    AV_AUDIO_SERVICE_TYPE_VOICE_OVER        = 7,
    AV_AUDIO_SERVICE_TYPE_KARAOKE           = 8,
    AV_AUDIO_SERVICE_TYPE_NB                   , ///< Not part of ABI
};

/**
 * @ingroup lavc_encoding
 */
typedef struct RcOverride{
    int start_frame;
    int end_frame;
    int qscale; // If this is 0 then quality_factor will be used instead.
    float quality_factor;
} RcOverride;

/* encoding support
   These flags can be passed in AVCodecContext.flags before initialization.
   Note: Not everything is supported yet.
*/

/**
 * Allow decoders to produce frames with data planes that are not aligned
 * to CPU requirements (e.g. due to cropping).
 */
#define AV_CODEC_FLAG_UNALIGNED       (1 <<  0)
/**
 * Use fixed qscale.
 */
#define AV_CODEC_FLAG_QSCALE          (1 <<  1)
/**
 * 4 MV per MB allowed / advanced prediction for H.263.
 */
#define AV_CODEC_FLAG_4MV             (1 <<  2)
/**
 * Output even those frames that might be corrupted.
 */
#define AV_CODEC_FLAG_OUTPUT_CORRUPT  (1 <<  3)
/**
 * Use qpel MC.
 */
#define AV_CODEC_FLAG_QPEL            (1 <<  4)
/**
 * Use internal 2pass ratecontrol in first pass mode.
 */
#define AV_CODEC_FLAG_PASS1           (1 <<  9)
/**
 * Use internal 2pass ratecontrol in second pass mode.
 */
#define AV_CODEC_FLAG_PASS2           (1 << 10)
/**
 * loop filter.
 */
#define AV_CODEC_FLAG_LOOP_FILTER     (1 << 11)
/**
 * Only decode/encode grayscale.
 */
#define AV_CODEC_FLAG_GRAY            (1 << 13)
/**
 * error[?] variables will be set during encoding.
 */
#define AV_CODEC_FLAG_PSNR            (1 << 15)
/**
 * Input bitstream might be truncated at a random location
 * instead of only at frame boundaries.
 */
#define AV_CODEC_FLAG_TRUNCATED       (1 << 16)
/**
 * Use interlaced DCT.
 */
#define AV_CODEC_FLAG_INTERLACED_DCT  (1 << 18)
/**
 * Force low delay.
 */
#define AV_CODEC_FLAG_LOW_DELAY       (1 << 19)
/**
 * Place global headers in extradata instead of every keyframe.
 */
#define AV_CODEC_FLAG_GLOBAL_HEADER   (1 << 22)
/**
 * Use only bitexact stuff (except (I)DCT).
 */
#define AV_CODEC_FLAG_BITEXACT        (1 << 23)
/* Fx : Flag for H.263+ extra options */
/**
 * H.263 advanced intra coding / MPEG-4 AC prediction
 */
#define AV_CODEC_FLAG_AC_PRED         (1 << 24)
/**
 * interlaced motion estimation
 */
#define AV_CODEC_FLAG_INTERLACED_ME   (1 << 29)
#define AV_CODEC_FLAG_CLOSED_GOP      (1U << 31)

/**
 * Allow non spec compliant speedup tricks.
 */
#define AV_CODEC_FLAG2_FAST           (1 <<  0)
/**
 * Skip bitstream encoding.
 */
#define AV_CODEC_FLAG2_NO_OUTPUT      (1 <<  2)
/**
 * Place global headers at every keyframe instead of in extradata.
 */
#define AV_CODEC_FLAG2_LOCAL_HEADER   (1 <<  3)

/**
 * timecode is in drop frame format. DEPRECATED!!!!
 */
#define AV_CODEC_FLAG2_DROP_FRAME_TIMECODE (1 << 13)

/**
 * Input bitstream might be truncated at a packet boundaries
 * instead of only at frame boundaries.
 */
#define AV_CODEC_FLAG2_CHUNKS         (1 << 15)
/**
 * Discard cropping information from SPS.
 */
#define AV_CODEC_FLAG2_IGNORE_CROP    (1 << 16)

/**
 * Show all frames before the first keyframe
 */
#define AV_CODEC_FLAG2_SHOW_ALL       (1 << 22)
/**
 * Export motion vectors through frame side data
 */
#define AV_CODEC_FLAG2_EXPORT_MVS     (1 << 28)
/**
 * Do not skip samples and export skip information as frame side data
 */
#define AV_CODEC_FLAG2_SKIP_MANUAL    (1 << 29)
/**
 * Do not reset ASS ReadOrder field on flush (subtitles decoding)
 */
#define AV_CODEC_FLAG2_RO_FLUSH_NOOP  (1 << 30)

/* Unsupported options :
 *              Syntax Arithmetic coding (SAC)
 *              Reference Picture Selection
 *              Independent Segment Decoding */
/* /Fx */
/* codec capabilities */

/**
 * Decoder can use draw_horiz_band callback.
 */
#define AV_CODEC_CAP_DRAW_HORIZ_BAND     (1 <<  0)
/**
 * Codec uses get_buffer() for allocating buffers and supports custom allocators.
 * If not set, it might not use get_buffer() at all or use operations that
 * assume the buffer was allocated by avcodec_default_get_buffer.
 */
#define AV_CODEC_CAP_DR1                 (1 <<  1)
#define AV_CODEC_CAP_TRUNCATED           (1 <<  3)
/**
 * Encoder or decoder requires flushing with NULL input at the end in order to
 * give the complete and correct output.
 *
 * NOTE: If this flag is not set, the codec is guaranteed to never be fed with
 *       with NULL data. The user can still send NULL data to the public encode
 *       or decode function, but libavcodec will not pass it along to the codec
 *       unless this flag is set.
 *
 * Decoders:
 * The decoder has a non-zero delay and needs to be fed with avpkt->data=NULL,
 * avpkt->size=0 at the end to get the delayed data until the decoder no longer
 * returns frames.
 *
 * Encoders:
 * The encoder needs to be fed with NULL data at the end of encoding until the
 * encoder no longer returns data.
 *
 * NOTE: For encoders implementing the AVCodec.encode2() function, setting this
 *       flag also means that the encoder must set the pts and duration for
 *       each output packet. If this flag is not set, the pts and duration will
 *       be determined by libavcodec from the input frame.
 */
#define AV_CODEC_CAP_DELAY               (1 <<  5)
/**
 * Codec can be fed a final frame with a smaller size.
 * This can be used to prevent truncation of the last audio samples.
 */
#define AV_CODEC_CAP_SMALL_LAST_FRAME    (1 <<  6)

/**
 * Codec can output multiple frames per AVPacket
 * Normally demuxers return one frame at a time, demuxers which do not do
 * are connected to a parser to split what they return into proper frames.
 * This flag is reserved to the very rare category of codecs which have a
 * bitstream that cannot be split into frames without timeconsuming
 * operations like full decoding. Demuxers carrying such bitstreams thus
 * may return multiple frames in a packet. This has many disadvantages like
 * prohibiting stream copy in many cases thus it should only be considered
 * as a last resort.
 */
#define AV_CODEC_CAP_SUBFRAMES           (1 <<  8)
/**
 * Codec is experimental and is thus avoided in favor of non experimental
 * encoders
 */
#define AV_CODEC_CAP_EXPERIMENTAL        (1 <<  9)
/**
 * Codec should fill in channel configuration and samplerate instead of container
 */
#define AV_CODEC_CAP_CHANNEL_CONF        (1 << 10)
/**
 * Codec supports frame-level multithreading.
 */
#define AV_CODEC_CAP_FRAME_THREADS       (1 << 12)
/**
 * Codec supports slice-based (or partition-based) multithreading.
 */
#define AV_CODEC_CAP_SLICE_THREADS       (1 << 13)
/**
 * Codec supports changed parameters at any point.
 */
#define AV_CODEC_CAP_PARAM_CHANGE        (1 << 14)
/**
 * Codec supports avctx->thread_count == 0 (auto).
 */
#define AV_CODEC_CAP_AUTO_THREADS        (1 << 15)
/**
 * Audio encoder supports receiving a different number of samples in each call.
 */
#define AV_CODEC_CAP_VARIABLE_FRAME_SIZE (1 << 16)
/**
 * Decoder is not a preferred choice for probing.
 * This indicates that the decoder is not a good choice for probing.
 * It could for example be an expensive to spin up hardware decoder,
 * or it could simply not provide a lot of useful information about
 * the stream.
 * A decoder marked with this flag should only be used as last resort
 * choice for probing.
 */
#define AV_CODEC_CAP_AVOID_PROBING       (1 << 17)
/**
 * Codec is intra only.
 */
#define AV_CODEC_CAP_INTRA_ONLY       0x40000000
/**
 * Codec is lossless.
 */
#define AV_CODEC_CAP_LOSSLESS         0x80000000

/**
 * Pan Scan area.
 * This specifies the area which should be displayed.
 * Note there may be multiple such areas for one frame.
 */
typedef struct AVPanScan{
    /**
     * id
     * - encoding: Set by user.
     * - decoding: Set by libavcodec.
     */
    int id;

    /**
     * width and height in 1/16 pel
     * - encoding: Set by user.
     * - decoding: Set by libavcodec.
     */
    int width;
    int height;

    /**
     * position of the top left corner in 1/16 pel for up to 3 fields/frames
     * - encoding: Set by user.
     * - decoding: Set by libavcodec.
     */
    int16_t position[3][2];
}AVPanScan;

/**
 * This structure describes the bitrate properties of an encoded bitstream. It
 * roughly corresponds to a subset the VBV parameters for MPEG-2 or HRD
 * parameters for H.264/HEVC.
 */
typedef struct AVCPBProperties {
    /**
     * Maximum bitrate of the stream, in bits per second.
     * Zero if unknown or unspecified.
     */
    int max_bitrate;
    /**
     * Minimum bitrate of the stream, in bits per second.
     * Zero if unknown or unspecified.
     */
    int min_bitrate;
    /**
     * Average bitrate of the stream, in bits per second.
     * Zero if unknown or unspecified.
     */
    int avg_bitrate;

    /**
     * The size of the buffer to which the ratecontrol is applied, in bits.
     * Zero if unknown or unspecified.
     */
    int buffer_size;

    /**
     * The delay between the time the packet this structure is associated with
     * is received and the time when it should be decoded, in periods of a 27MHz
     * clock.
     *
     * UINT64_MAX when unknown or unspecified.
     */
    uint64_t vbv_delay;
} AVCPBProperties;

/**
 * The decoder will keep a reference to the frame and may reuse it later.
 */
#define AV_GET_BUFFER_FLAG_REF (1 << 0)

/**
 * @defgroup lavc_packet AVPacket
 *
 * Types and functions for working with AVPacket.
 * @{
 */
enum AVPacketSideDataType {
    /**
     * An AV_PKT_DATA_PALETTE side data packet contains exactly AVPALETTE_SIZE
     * bytes worth of palette. This side data signals that a new palette is
     * present.
     */
    AV_PKT_DATA_PALETTE,

    /**
     * The AV_PKT_DATA_NEW_EXTRADATA is used to notify the codec or the format
     * that the extradata buffer was changed and the receiving side should
     * act upon it appropriately. The new extradata is embedded in the side
     * data buffer and should be immediately used for processing the current
     * frame or packet.
     */
    AV_PKT_DATA_NEW_EXTRADATA,

    /**
     * An AV_PKT_DATA_PARAM_CHANGE side data packet is laid out as follows:
     * @code
     * u32le param_flags
     * if (param_flags & AV_SIDE_DATA_PARAM_CHANGE_CHANNEL_COUNT)
     *     s32le channel_count
     * if (param_flags & AV_SIDE_DATA_PARAM_CHANGE_CHANNEL_LAYOUT)
     *     u64le channel_layout
     * if (param_flags & AV_SIDE_DATA_PARAM_CHANGE_SAMPLE_RATE)
     *     s32le sample_rate
     * if (param_flags & AV_SIDE_DATA_PARAM_CHANGE_DIMENSIONS)
     *     s32le width
     *     s32le height
     * @endcode
     */
    AV_PKT_DATA_PARAM_CHANGE,

    /**
     * An AV_PKT_DATA_H263_MB_INFO side data packet contains a number of
     * structures with info about macroblocks relevant to splitting the
     * packet into smaller packets on macroblock edges (e.g. as for RFC 2190).
     * That is, it does not necessarily contain info about all macroblocks,
     * as long as the distance between macroblocks in the info is smaller
     * than the target payload size.
     * Each MB info structure is 12 bytes, and is laid out as follows:
     * @code
     * u32le bit offset from the start of the packet
     * u8    current quantizer at the start of the macroblock
     * u8    GOB number
     * u16le macroblock address within the GOB
     * u8    horizontal MV predictor
     * u8    vertical MV predictor
     * u8    horizontal MV predictor for block number 3
     * u8    vertical MV predictor for block number 3
     * @endcode
     */
    AV_PKT_DATA_H263_MB_INFO,

    /**
     * This side data should be associated with an audio stream and contains
     * ReplayGain information in form of the AVReplayGain struct.
     */
    AV_PKT_DATA_REPLAYGAIN,

    /**
     * This side data contains a 3x3 transformation matrix describing an affine
     * transformation that needs to be applied to the decoded video frames for
     * correct presentation.
     *
     * See libavutil/display.h for a detailed description of the data.
     */
    AV_PKT_DATA_DISPLAYMATRIX,

    /**
     * This side data should be associated with a video stream and contains
     * Stereoscopic 3D information in form of the AVStereo3D struct.
     */
    AV_PKT_DATA_STEREO3D,

    /**
     * This side data should be associated with an audio stream and corresponds
     * to enum AVAudioServiceType.
     */
    AV_PKT_DATA_AUDIO_SERVICE_TYPE,

    /**
     * This side data contains quality related information from the encoder.
     * @code
     * u32le quality factor of the compressed frame. Allowed range is between 1 (good) and FF_LAMBDA_MAX (bad).
     * u8    picture type
     * u8    error count
     * u16   reserved
     * u64le[error count] sum of squared differences between encoder in and output
     * @endcode
     */
    AV_PKT_DATA_QUALITY_STATS,

    /**
     * This side data contains an integer value representing the stream index
     * of a "fallback" track.  A fallback track indicates an alternate
     * track to use when the current track can not be decoded for some reason.
     * e.g. no decoder available for codec.
     */
    AV_PKT_DATA_FALLBACK_TRACK,

    /**
     * This side data corresponds to the AVCPBProperties struct.
     */
    AV_PKT_DATA_CPB_PROPERTIES,

    /**
     * Recommmends skipping the specified number of samples
     * @code
     * u32le number of samples to skip from start of this packet
     * u32le number of samples to skip from end of this packet
     * u8    reason for start skip
     * u8    reason for end   skip (0=padding silence, 1=convergence)
     * @endcode
     */
    AV_PKT_DATA_SKIP_SAMPLES=70,

    /**
     * An AV_PKT_DATA_JP_DUALMONO side data packet indicates that
     * the packet may contain "dual mono" audio specific to Japanese DTV
     * and if it is true, recommends only the selected channel to be used.
     * @code
     * u8    selected channels (0=mail/left, 1=sub/right, 2=both)
     * @endcode
     */
    AV_PKT_DATA_JP_DUALMONO,

    /**
     * A list of zero terminated key/value strings. There is no end marker for
     * the list, so it is required to rely on the side data size to stop.
     */
    AV_PKT_DATA_STRINGS_METADATA,

    /**
     * Subtitle event position
     * @code
     * u32le x1
     * u32le y1
     * u32le x2
     * u32le y2
     * @endcode
     */
    AV_PKT_DATA_SUBTITLE_POSITION,

    /**
     * Data found in BlockAdditional element of matroska container. There is
     * no end marker for the data, so it is required to rely on the side data
     * size to recognize the end. 8 byte id (as found in BlockAddId) followed
     * by data.
     */
    AV_PKT_DATA_MATROSKA_BLOCKADDITIONAL,

    /**
     * The optional first identifier line of a WebVTT cue.
     */
    AV_PKT_DATA_WEBVTT_IDENTIFIER,

    /**
     * The optional settings (rendering instructions) that immediately
     * follow the timestamp specifier of a WebVTT cue.
     */
    AV_PKT_DATA_WEBVTT_SETTINGS,

    /**
     * A list of zero terminated key/value strings. There is no end marker for
     * the list, so it is required to rely on the side data size to stop. This
     * side data includes updated metadata which appeared in the stream.
     */
    AV_PKT_DATA_METADATA_UPDATE,

    /**
     * MPEGTS stream ID, this is required to pass the stream ID
     * information from the demuxer to the corresponding muxer.
     */
    AV_PKT_DATA_MPEGTS_STREAM_ID,

    /**
     * Mastering display metadata (based on SMPTE-2086:2014). This metadata
     * should be associated with a video stream and contains data in the form
     * of the AVMasteringDisplayMetadata struct.
     */
    AV_PKT_DATA_MASTERING_DISPLAY_METADATA,

    /**
     * This side data should be associated with a video stream and corresponds
     * to the AVSphericalMapping structure.
     */
    AV_PKT_DATA_SPHERICAL,

    /**
     * Content light level (based on CTA-861.3). This metadata should be
     * associated with a video stream and contains data in the form of the
     * AVContentLightMetadata struct.
     */
    AV_PKT_DATA_CONTENT_LIGHT_LEVEL,

    /**
     * ATSC A53 Part 4 Closed Captions. This metadata should be associated with
     * a video stream. A53 CC bitstream is stored as uint8_t in AVPacketSideData.data.
     * The number of bytes of CC data is AVPacketSideData.size.
     */
    AV_PKT_DATA_A53_CC,

    /**
     * The number of side data elements (in fact a bit more than it).
     * This is not part of the public API/ABI in the sense that it may
     * change when new side data types are added.
     * This must stay the last enum value.
     * If its value becomes huge, some code using it
     * needs to be updated as it assumes it to be smaller than other limits.
     */
    AV_PKT_DATA_NB
};

#define AV_PKT_DATA_QUALITY_FACTOR AV_PKT_DATA_QUALITY_STATS //DEPRECATED

typedef struct AVPacketSideData {
    uint8_t *data;
    int      size;
    enum AVPacketSideDataType type;
} AVPacketSideData;

/**
 * This structure stores compressed data. It is typically exported by demuxers
 * and then passed as input to decoders, or received as output from encoders and
 * then passed to muxers.
 *
 * For video, it should typically contain one compressed frame. For audio it may
 * contain several compressed frames. Encoders are allowed to output empty
 * packets, with no compressed data, containing only side data
 * (e.g. to update some stream parameters at the end of encoding).
 *
 * AVPacket is one of the few structs in FFmpeg, whose size is a part of public
 * ABI. Thus it may be allocated on stack and no new fields can be added to it
 * without libavcodec and libavformat major bump.
 *
 * The semantics of data ownership depends on the buf field.
 * If it is set, the packet data is dynamically allocated and is
 * valid indefinitely until a call to av_packet_unref() reduces the
 * reference count to 0.
 *
 * If the buf field is not set av_packet_ref() would make a copy instead
 * of increasing the reference count.
 *
 * The side data is always allocated with av_malloc(), copied by
 * av_packet_ref() and freed by av_packet_unref().
 *
 * @see av_packet_ref
 * @see av_packet_unref
 */
typedef struct AVPacket {
    /**
     * A reference to the reference-counted buffer where the packet data is
     * stored.
     * May be NULL, then the packet data is not reference-counted.
     */
    AVBufferRef *buf;
    /**
     * Presentation timestamp in AVStream->time_base units; the time at which
     * the decompressed packet will be presented to the user.
     * Can be AV_NOPTS_VALUE if it is not stored in the file.
     * pts MUST be larger or equal to dts as presentation cannot happen before
     * decompression, unless one wants to view hex dumps. Some formats misuse
     * the terms dts and pts/cts to mean something different. Such timestamps
     * must be converted to true pts/dts before they are stored in AVPacket.
     */
    int64_t pts;
    /**
     * Decompression timestamp in AVStream->time_base units; the time at which
     * the packet is decompressed.
     * Can be AV_NOPTS_VALUE if it is not stored in the file.
     */
    int64_t dts;
    uint8_t *data;
    int   size;
    int   stream_index;
    /**
     * A combination of AV_PKT_FLAG values
     */
    int   flags;
    /**
     * Additional packet data that can be provided by the container.
     * Packet can contain several types of side information.
     */
    AVPacketSideData *side_data;
    int side_data_elems;

    /**
     * Duration of this packet in AVStream->time_base units, 0 if unknown.
     * Equals next_pts - this_pts in presentation order.
     */
    int64_t duration;

    int64_t pos;                            ///< byte position in stream, -1 if unknown

#if FF_API_CONVERGENCE_DURATION
    /**
     * @deprecated Same as the duration field, but as int64_t. This was required
     * for Matroska subtitles, whose duration values could overflow when the
     * duration field was still an int.
     */
    attribute_deprecated
    int64_t convergence_duration;
#endif
} AVPacket;
#define AV_PKT_FLAG_KEY     0x0001 ///< The packet contains a keyframe
#define AV_PKT_FLAG_CORRUPT 0x0002 ///< The packet content is corrupted
/**
 * Flag is used to discard packets which are required to maintain valid
 * decoder state but are not required for output and should be dropped
 * after decoding.
 **/
#define AV_PKT_FLAG_DISCARD   0x0004
/**
 * The packet comes from a trusted source.
 *
 * Otherwise-unsafe constructs such as arbitrary pointers to data
 * outside the packet may be followed.
 */
#define AV_PKT_FLAG_TRUSTED   0x0008

enum AVSideDataParamChangeFlags {
    AV_SIDE_DATA_PARAM_CHANGE_CHANNEL_COUNT  = 0x0001,
    AV_SIDE_DATA_PARAM_CHANGE_CHANNEL_LAYOUT = 0x0002,
    AV_SIDE_DATA_PARAM_CHANGE_SAMPLE_RATE    = 0x0004,
    AV_SIDE_DATA_PARAM_CHANGE_DIMENSIONS     = 0x0008,
};
/**
 * @}
 */

struct AVCodecInternal;

enum AVFieldOrder {
    AV_FIELD_UNKNOWN,
    AV_FIELD_PROGRESSIVE,
    AV_FIELD_TT,          //< Top coded_first, top displayed first
    AV_FIELD_BB,          //< Bottom coded first, bottom displayed first
    AV_FIELD_TB,          //< Top coded first, bottom displayed first
    AV_FIELD_BT,          //< Bottom coded first, top displayed first
};

/**
 * main external API structure.
 * New fields can be added to the end with minor version bumps.
 * Removal, reordering and changes to existing fields require a major
 * version bump.
 * You can use AVOptions (av_opt* / av_set/get*()) to access these fields from user
 * applications.
 * The name string for AVOptions options matches the associated command line
 * parameter name and can be found in libavcodec/options_table.h
 * The AVOption/command line parameter names differ in some cases from the C
 * structure field names for historic reasons or brevity.
 * sizeof(AVCodecContext) must not be used outside libav*.
 */
typedef struct AVCodecContext {
    /**
     * information on struct for av_log
     * - set by avcodec_alloc_context3
     */
    const AVClass *av_class;
    int log_level_offset;

    enum AVMediaType codec_type; /* see AVMEDIA_TYPE_xxx */
    const struct AVCodec  *codec;
    enum AVCodecID     codec_id; /* see AV_CODEC_ID_xxx */

    /**
     * fourcc (LSB first, so "ABCD" -> ('D'<<24) + ('C'<<16) + ('B'<<8) + 'A').
     * This is used to work around some encoder bugs.
     * A demuxer should set this to what is stored in the field used to identify the codec.
     * If there are multiple such fields in a container then the demuxer should choose the one
     * which maximizes the information about the used codec.
     * If the codec tag field in a container is larger than 32 bits then the demuxer should
     * remap the longer ID to 32 bits with a table or other structure. Alternatively a new
     * extra_codec_tag + size could be added but for this a clear advantage must be demonstrated
     * first.
     * - encoding: Set by user, if not then the default based on codec_id will be used.
     * - decoding: Set by user, will be converted to uppercase by libavcodec during init.
     */
    unsigned int codec_tag;

#if FF_API_STREAM_CODEC_TAG
    /**
     * @deprecated this field is unused
     */
    attribute_deprecated
    unsigned int stream_codec_tag;
#endif

    void *priv_data;

    /**
     * Private context used for internal data.
     *
     * Unlike priv_data, this is not codec-specific. It is used in general
     * libavcodec functions.
     */
    struct AVCodecInternal *internal;

    /**
     * Private data of the user, can be used to carry app specific stuff.
     * - encoding: Set by user.
     * - decoding: Set by user.
     */
    void *opaque;

    /**
     * the average bitrate
     * - encoding: Set by user; unused for constant quantizer encoding.
     * - decoding: Set by user, may be overwritten by libavcodec
     *             if this info is available in the stream
     */
    int64_t bit_rate;

    /**
     * number of bits the bitstream is allowed to diverge from the reference.
     *           the reference can be CBR (for CBR pass1) or VBR (for pass2)
     * - encoding: Set by user; unused for constant quantizer encoding.
     * - decoding: unused
     */
    int bit_rate_tolerance;

    /**
     * Global quality for codecs which cannot change it per frame.
     * This should be proportional to MPEG-1/2/4 qscale.
     * - encoding: Set by user.
     * - decoding: unused
     */
    int global_quality;

    /**
     * - encoding: Set by user.
     * - decoding: unused
     */
    int compression_level;
#define FF_COMPRESSION_DEFAULT -1

    /**
     * AV_CODEC_FLAG_*.
     * - encoding: Set by user.
     * - decoding: Set by user.
     */
    int flags;

    /**
     * AV_CODEC_FLAG2_*
     * - encoding: Set by user.
     * - decoding: Set by user.
     */
    int flags2;

    /**
     * some codecs need / can use extradata like Huffman tables.
     * MJPEG: Huffman tables
     * rv10: additional flags
     * MPEG-4: global headers (they can be in the bitstream or here)
     * The allocated memory should be AV_INPUT_BUFFER_PADDING_SIZE bytes larger
     * than extradata_size to avoid problems if it is read with the bitstream reader.
     * The bytewise contents of extradata must not depend on the architecture or CPU endianness.
     * - encoding: Set/allocated/freed by libavcodec.
     * - decoding: Set/allocated/freed by user.
     */
    uint8_t *extradata;
    int extradata_size;

    /**
     * This is the fundamental unit of time (in seconds) in terms
     * of which frame timestamps are represented. For fixed-fps content,
     * timebase should be 1/framerate and timestamp increments should be
     * identically 1.
     * This often, but not always is the inverse of the frame rate or field rate
     * for video. 1/time_base is not the average frame rate if the frame rate is not
     * constant.
     *
     * Like containers, elementary streams also can store timestamps, 1/time_base
     * is the unit in which these timestamps are specified.
     * As example of such codec time base see ISO/IEC 14496-2:2001(E)
     * vop_time_increment_resolution and fixed_vop_rate
     * (fixed_vop_rate == 0 implies that it is different from the framerate)
     *
     * - encoding: MUST be set by user.
     * - decoding: the use of this field for decoding is deprecated.
     *             Use framerate instead.
     */
    AVRational time_base;

    /**
     * For some codecs, the time base is closer to the field rate than the frame rate.
     * Most notably, H.264 and MPEG-2 specify time_base as half of frame duration
     * if no telecine is used ...
     *
     * Set to time_base ticks per frame. Default 1, e.g., H.264/MPEG-2 set it to 2.
     */
    int ticks_per_frame;

    /**
     * Codec delay.
     *
     * Encoding: Number of frames delay there will be from the encoder input to
     *           the decoder output. (we assume the decoder matches the spec)
     * Decoding: Number of frames delay in addition to what a standard decoder
     *           as specified in the spec would produce.
     *
     * Video:
     *   Number of frames the decoded output will be delayed relative to the
     *   encoded input.
     *
     * Audio:
     *   For encoding, this field is unused (see initial_padding).
     *
     *   For decoding, this is the number of samples the decoder needs to
     *   output before the decoder's output is valid. When seeking, you should
     *   start decoding this many samples prior to your desired seek point.
     *
     * - encoding: Set by libavcodec.
     * - decoding: Set by libavcodec.
     */
    int delay;


    /* video only */
    /**
     * picture width / height.
     *
     * @note Those fields may not match the values of the last
     * AVFrame output by avcodec_decode_video2 due frame
     * reordering.
     *
     * - encoding: MUST be set by user.
     * - decoding: May be set by the user before opening the decoder if known e.g.
     *             from the container. Some decoders will require the dimensions
     *             to be set by the caller. During decoding, the decoder may
     *             overwrite those values as required while parsing the data.
     */
    int width, height;

    /**
     * Bitstream width / height, may be different from width/height e.g. when
     * the decoded frame is cropped before being output or lowres is enabled.
     *
     * @note Those field may not match the value of the last
     * AVFrame output by avcodec_receive_frame() due frame
     * reordering.
     *
     * - encoding: unused
     * - decoding: May be set by the user before opening the decoder if known
     *             e.g. from the container. During decoding, the decoder may
     *             overwrite those values as required while parsing the data.
     */
    int coded_width, coded_height;

    /**
     * the number of pictures in a group of pictures, or 0 for intra_only
     * - encoding: Set by user.
     * - decoding: unused
     */
    int gop_size;

    /**
     * Pixel format, see AV_PIX_FMT_xxx.
     * May be set by the demuxer if known from headers.
     * May be overridden by the decoder if it knows better.
     *
     * @note This field may not match the value of the last
     * AVFrame output by avcodec_receive_frame() due frame
     * reordering.
     *
     * - encoding: Set by user.
     * - decoding: Set by user if known, overridden by libavcodec while
     *             parsing the data.
     */
    enum AVPixelFormat pix_fmt;

    /**
     * If non NULL, 'draw_horiz_band' is called by the libavcodec
     * decoder to draw a horizontal band. It improves cache usage. Not
     * all codecs can do that. You must check the codec capabilities
     * beforehand.
     * When multithreading is used, it may be called from multiple threads
     * at the same time; threads might draw different parts of the same AVFrame,
     * or multiple AVFrames, and there is no guarantee that slices will be drawn
     * in order.
     * The function is also used by hardware acceleration APIs.
     * It is called at least once during frame decoding to pass
     * the data needed for hardware render.
     * In that mode instead of pixel data, AVFrame points to
     * a structure specific to the acceleration API. The application
     * reads the structure and can change some fields to indicate progress
     * or mark state.
     * - encoding: unused
     * - decoding: Set by user.
     * @param height the height of the slice
     * @param y the y position of the slice
     * @param type 1->top field, 2->bottom field, 3->frame
     * @param offset offset into the AVFrame.data from which the slice should be read
     */
    void (*draw_horiz_band)(struct AVCodecContext *s,
                            const AVFrame *src, int offset[AV_NUM_DATA_POINTERS],
                            int y, int type, int height);

    /**
     * callback to negotiate the pixelFormat
     * @param fmt is the list of formats which are supported by the codec,
     * it is terminated by -1 as 0 is a valid format, the formats are ordered by quality.
     * The first is always the native one.
     * @note The callback may be called again immediately if initialization for
     * the selected (hardware-accelerated) pixel format failed.
     * @warning Behavior is undefined if the callback returns a value not
     * in the fmt list of formats.
     * @return the chosen format
     * - encoding: unused
     * - decoding: Set by user, if not set the native format will be chosen.
     */
    enum AVPixelFormat (*get_format)(struct AVCodecContext *s, const enum AVPixelFormat * fmt);

    /**
     * maximum number of B-frames between non-B-frames
     * Note: The output will be delayed by max_b_frames+1 relative to the input.
     * - encoding: Set by user.
     * - decoding: unused
     */
    int max_b_frames;

    /**
     * qscale factor between IP and B-frames
     * If > 0 then the last P-frame quantizer will be used (q= lastp_q*factor+offset).
     * If < 0 then normal ratecontrol will be done (q= -normal_q*factor+offset).
     * - encoding: Set by user.
     * - decoding: unused
     */
    float b_quant_factor;

#if FF_API_PRIVATE_OPT
    /** @deprecated use encoder private options instead */
    attribute_deprecated
    int b_frame_strategy;
#endif

    /**
     * qscale offset between IP and B-frames
     * - encoding: Set by user.
     * - decoding: unused
     */
    float b_quant_offset;

    /**
     * Size of the frame reordering buffer in the decoder.
     * For MPEG-2 it is 1 IPB or 0 low delay IP.
     * - encoding: Set by libavcodec.
     * - decoding: Set by libavcodec.
     */
    int has_b_frames;

#if FF_API_PRIVATE_OPT
    /** @deprecated use encoder private options instead */
    attribute_deprecated
    int mpeg_quant;
#endif

    /**
     * qscale factor between P- and I-frames
     * If > 0 then the last P-frame quantizer will be used (q = lastp_q * factor + offset).
     * If < 0 then normal ratecontrol will be done (q= -normal_q*factor+offset).
     * - encoding: Set by user.
     * - decoding: unused
     */
    float i_quant_factor;

    /**
     * qscale offset between P and I-frames
     * - encoding: Set by user.
     * - decoding: unused
     */
    float i_quant_offset;

    /**
     * luminance masking (0-> disabled)
     * - encoding: Set by user.
     * - decoding: unused
     */
    float lumi_masking;

    /**
     * temporary complexity masking (0-> disabled)
     * - encoding: Set by user.
     * - decoding: unused
     */
    float temporal_cplx_masking;

    /**
     * spatial complexity masking (0-> disabled)
     * - encoding: Set by user.
     * - decoding: unused
     */
    float spatial_cplx_masking;

    /**
     * p block masking (0-> disabled)
     * - encoding: Set by user.
     * - decoding: unused
     */
    float p_masking;

    /**
     * darkness masking (0-> disabled)
     * - encoding: Set by user.
     * - decoding: unused
     */
    float dark_masking;

    /**
     * slice count
     * - encoding: Set by libavcodec.
     * - decoding: Set by user (or 0).
     */
    int slice_count;

#if FF_API_PRIVATE_OPT
    /** @deprecated use encoder private options instead */
    attribute_deprecated
     int prediction_method;
#define FF_PRED_LEFT   0
#define FF_PRED_PLANE  1
#define FF_PRED_MEDIAN 2
#endif

    /**
     * slice offsets in the frame in bytes
     * - encoding: Set/allocated by libavcodec.
     * - decoding: Set/allocated by user (or NULL).
     */
    int *slice_offset;

    /**
     * sample aspect ratio (0 if unknown)
     * That is the width of a pixel divided by the height of the pixel.
     * Numerator and denominator must be relatively prime and smaller than 256 for some video standards.
     * - encoding: Set by user.
     * - decoding: Set by libavcodec.
     */
    AVRational sample_aspect_ratio;

    /**
     * motion estimation comparison function
     * - encoding: Set by user.
     * - decoding: unused
     */
    int me_cmp;
    /**
     * subpixel motion estimation comparison function
     * - encoding: Set by user.
     * - decoding: unused
     */
    int me_sub_cmp;
    /**
     * macroblock comparison function (not supported yet)
     * - encoding: Set by user.
     * - decoding: unused
     */
    int mb_cmp;
    /**
     * interlaced DCT comparison function
     * - encoding: Set by user.
     * - decoding: unused
     */
    int ildct_cmp;
#define FF_CMP_SAD          0
#define FF_CMP_SSE          1
#define FF_CMP_SATD         2
#define FF_CMP_DCT          3
#define FF_CMP_PSNR         4
#define FF_CMP_BIT          5
#define FF_CMP_RD           6
#define FF_CMP_ZERO         7
#define FF_CMP_VSAD         8
#define FF_CMP_VSSE         9
#define FF_CMP_NSSE         10
#define FF_CMP_W53          11
#define FF_CMP_W97          12
#define FF_CMP_DCTMAX       13
#define FF_CMP_DCT264       14
#define FF_CMP_MEDIAN_SAD   15
#define FF_CMP_CHROMA       256

    /**
     * ME diamond size & shape
     * - encoding: Set by user.
     * - decoding: unused
     */
    int dia_size;

    /**
     * amount of previous MV predictors (2a+1 x 2a+1 square)
     * - encoding: Set by user.
     * - decoding: unused
     */
    int last_predictor_count;

#if FF_API_PRIVATE_OPT
    /** @deprecated use encoder private options instead */
    attribute_deprecated
    int pre_me;
#endif

    /**
     * motion estimation prepass comparison function
     * - encoding: Set by user.
     * - decoding: unused
     */
    int me_pre_cmp;

    /**
     * ME prepass diamond size & shape
     * - encoding: Set by user.
     * - decoding: unused
     */
    int pre_dia_size;

    /**
     * subpel ME quality
     * - encoding: Set by user.
     * - decoding: unused
     */
    int me_subpel_quality;

    /**
     * maximum motion estimation search range in subpel units
     * If 0 then no limit.
     *
     * - encoding: Set by user.
     * - decoding: unused
     */
    int me_range;

    /**
     * slice flags
     * - encoding: unused
     * - decoding: Set by user.
     */
    int slice_flags;
#define SLICE_FLAG_CODED_ORDER    0x0001 ///< draw_horiz_band() is called in coded order instead of display
#define SLICE_FLAG_ALLOW_FIELD    0x0002 ///< allow draw_horiz_band() with field slices (MPEG-2 field pics)
#define SLICE_FLAG_ALLOW_PLANE    0x0004 ///< allow draw_horiz_band() with 1 component at a time (SVQ1)

    /**
     * macroblock decision mode
     * - encoding: Set by user.
     * - decoding: unused
     */
    int mb_decision;
#define FF_MB_DECISION_SIMPLE 0        ///< uses mb_cmp
#define FF_MB_DECISION_BITS   1        ///< chooses the one which needs the fewest bits
#define FF_MB_DECISION_RD     2        ///< rate distortion

    /**
     * custom intra quantization matrix
     * - encoding: Set by user, can be NULL.
     * - decoding: Set by libavcodec.
     */
    uint16_t *intra_matrix;

    /**
     * custom inter quantization matrix
     * - encoding: Set by user, can be NULL.
     * - decoding: Set by libavcodec.
     */
    uint16_t *inter_matrix;

#if FF_API_PRIVATE_OPT
    /** @deprecated use encoder private options instead */
    attribute_deprecated
    int scenechange_threshold;

    /** @deprecated use encoder private options instead */
    attribute_deprecated
    int noise_reduction;
#endif

    /**
     * precision of the intra DC coefficient - 8
     * - encoding: Set by user.
     * - decoding: Set by libavcodec
     */
    int intra_dc_precision;

    /**
     * Number of macroblock rows at the top which are skipped.
     * - encoding: unused
     * - decoding: Set by user.
     */
    int skip_top;

    /**
     * Number of macroblock rows at the bottom which are skipped.
     * - encoding: unused
     * - decoding: Set by user.
     */
    int skip_bottom;

    /**
     * minimum MB Lagrange multiplier
     * - encoding: Set by user.
     * - decoding: unused
     */
    int mb_lmin;

    /**
     * maximum MB Lagrange multiplier
     * - encoding: Set by user.
     * - decoding: unused
     */
    int mb_lmax;

#if FF_API_PRIVATE_OPT
    /**
     * @deprecated use encoder private options instead
     */
    attribute_deprecated
    int me_penalty_compensation;
#endif

    /**
     * - encoding: Set by user.
     * - decoding: unused
     */
    int bidir_refine;

#if FF_API_PRIVATE_OPT
    /** @deprecated use encoder private options instead */
    attribute_deprecated
    int brd_scale;
#endif

    /**
     * minimum GOP size
     * - encoding: Set by user.
     * - decoding: unused
     */
    int keyint_min;

    /**
     * number of reference frames
     * - encoding: Set by user.
     * - decoding: Set by lavc.
     */
    int refs;

#if FF_API_PRIVATE_OPT
    /** @deprecated use encoder private options instead */
    attribute_deprecated
    int chromaoffset;
#endif

    /**
     * Note: Value depends upon the compare function used for fullpel ME.
     * - encoding: Set by user.
     * - decoding: unused
     */
    int mv0_threshold;

#if FF_API_PRIVATE_OPT
    /** @deprecated use encoder private options instead */
    attribute_deprecated
    int b_sensitivity;
#endif

    /**
     * Chromaticity coordinates of the source primaries.
     * - encoding: Set by user
     * - decoding: Set by libavcodec
     */
    enum AVColorPrimaries color_primaries;

    /**
     * Color Transfer Characteristic.
     * - encoding: Set by user
     * - decoding: Set by libavcodec
     */
    enum AVColorTransferCharacteristic color_trc;

    /**
     * YUV colorspace type.
     * - encoding: Set by user
     * - decoding: Set by libavcodec
     */
    enum AVColorSpace colorspace;

    /**
     * MPEG vs JPEG YUV range.
     * - encoding: Set by user
     * - decoding: Set by libavcodec
     */
    enum AVColorRange color_range;

    /**
     * This defines the location of chroma samples.
     * - encoding: Set by user
     * - decoding: Set by libavcodec
     */
    enum AVChromaLocation chroma_sample_location;

    /**
     * Number of slices.
     * Indicates number of picture subdivisions. Used for parallelized
     * decoding.
     * - encoding: Set by user
     * - decoding: unused
     */
    int slices;

    /** Field order
     * - encoding: set by libavcodec
     * - decoding: Set by user.
     */
    enum AVFieldOrder field_order;

    /* audio only */
    int sample_rate; ///< samples per second
    int channels;    ///< number of audio channels

    /**
     * audio sample format
     * - encoding: Set by user.
     * - decoding: Set by libavcodec.
     */
    enum AVSampleFormat sample_fmt;  ///< sample format

    /* The following data should not be initialized. */
    /**
     * Number of samples per channel in an audio frame.
     *
     * - encoding: set by libavcodec in avcodec_open2(). Each submitted frame
     *   except the last must contain exactly frame_size samples per channel.
     *   May be 0 when the codec has AV_CODEC_CAP_VARIABLE_FRAME_SIZE set, then the
     *   frame size is not restricted.
     * - decoding: may be set by some decoders to indicate constant frame size
     */
    int frame_size;

    /**
     * Frame counter, set by libavcodec.
     *
     * - decoding: total number of frames returned from the decoder so far.
     * - encoding: total number of frames passed to the encoder so far.
     *
     *   @note the counter is not incremented if encoding/decoding resulted in
     *   an error.
     */
    int frame_number;

    /**
     * number of bytes per packet if constant and known or 0
     * Used by some WAV based audio codecs.
     */
    int block_align;

    /**
     * Audio cutoff bandwidth (0 means "automatic")
     * - encoding: Set by user.
     * - decoding: unused
     */
    int cutoff;

    /**
     * Audio channel layout.
     * - encoding: set by user.
     * - decoding: set by user, may be overwritten by libavcodec.
     */
    uint64_t channel_layout;

    /**
     * Request decoder to use this channel layout if it can (0 for default)
     * - encoding: unused
     * - decoding: Set by user.
     */
    uint64_t request_channel_layout;

    /**
     * Type of service that the audio stream conveys.
     * - encoding: Set by user.
     * - decoding: Set by libavcodec.
     */
    enum AVAudioServiceType audio_service_type;

    /**
     * desired sample format
     * - encoding: Not used.
     * - decoding: Set by user.
     * Decoder will decode to this format if it can.
     */
    enum AVSampleFormat request_sample_fmt;

    /**
     * This callback is called at the beginning of each frame to get data
     * buffer(s) for it. There may be one contiguous buffer for all the data or
     * there may be a buffer per each data plane or anything in between. What
     * this means is, you may set however many entries in buf[] you feel necessary.
     * Each buffer must be reference-counted using the AVBuffer API (see description
     * of buf[] below).
     *
     * The following fields will be set in the frame before this callback is
     * called:
     * - format
     * - width, height (video only)
     * - sample_rate, channel_layout, nb_samples (audio only)
     * Their values may differ from the corresponding values in
     * AVCodecContext. This callback must use the frame values, not the codec
     * context values, to calculate the required buffer size.
     *
     * This callback must fill the following fields in the frame:
     * - data[]
     * - linesize[]
     * - extended_data:
     *   * if the data is planar audio with more than 8 channels, then this
     *     callback must allocate and fill extended_data to contain all pointers
     *     to all data planes. data[] must hold as many pointers as it can.
     *     extended_data must be allocated with av_malloc() and will be freed in
     *     av_frame_unref().
     *   * otherwise extended_data must point to data
     * - buf[] must contain one or more pointers to AVBufferRef structures. Each of
     *   the frame's data and extended_data pointers must be contained in these. That
     *   is, one AVBufferRef for each allocated chunk of memory, not necessarily one
     *   AVBufferRef per data[] entry. See: av_buffer_create(), av_buffer_alloc(),
     *   and av_buffer_ref().
     * - extended_buf and nb_extended_buf must be allocated with av_malloc() by
     *   this callback and filled with the extra buffers if there are more
     *   buffers than buf[] can hold. extended_buf will be freed in
     *   av_frame_unref().
     *
     * If AV_CODEC_CAP_DR1 is not set then get_buffer2() must call
     * avcodec_default_get_buffer2() instead of providing buffers allocated by
     * some other means.
     *
     * Each data plane must be aligned to the maximum required by the target
     * CPU.
     *
     * @see avcodec_default_get_buffer2()
     *
     * Video:
     *
     * If AV_GET_BUFFER_FLAG_REF is set in flags then the frame may be reused
     * (read and/or written to if it is writable) later by libavcodec.
     *
     * avcodec_align_dimensions2() should be used to find the required width and
     * height, as they normally need to be rounded up to the next multiple of 16.
     *
     * Some decoders do not support linesizes changing between frames.
     *
     * If frame multithreading is used and thread_safe_callbacks is set,
     * this callback may be called from a different thread, but not from more
     * than one at once. Does not need to be reentrant.
     *
     * @see avcodec_align_dimensions2()
     *
     * Audio:
     *
     * Decoders request a buffer of a particular size by setting
     * AVFrame.nb_samples prior to calling get_buffer2(). The decoder may,
     * however, utilize only part of the buffer by setting AVFrame.nb_samples
     * to a smaller value in the output frame.
     *
     * As a convenience, av_samples_get_buffer_size() and
     * av_samples_fill_arrays() in libavutil may be used by custom get_buffer2()
     * functions to find the required data size and to fill data pointers and
     * linesize. In AVFrame.linesize, only linesize[0] may be set for audio
     * since all planes must be the same size.
     *
     * @see av_samples_get_buffer_size(), av_samples_fill_arrays()
     *
     * - encoding: unused
     * - decoding: Set by libavcodec, user can override.
     */
    int (*get_buffer2)(struct AVCodecContext *s, AVFrame *frame, int flags);

    /**
     * If non-zero, the decoded audio and video frames returned from
     * avcodec_decode_video2() and avcodec_decode_audio4() are reference-counted
     * and are valid indefinitely. The caller must free them with
     * av_frame_unref() when they are not needed anymore.
     * Otherwise, the decoded frames must not be freed by the caller and are
     * only valid until the next decode call.
     *
     * This is always automatically enabled if avcodec_receive_frame() is used.
     *
     * - encoding: unused
     * - decoding: set by the caller before avcodec_open2().
     */
    attribute_deprecated
    int refcounted_frames;

    /* - encoding parameters */
    float qcompress;  ///< amount of qscale change between easy & hard scenes (0.0-1.0)
    float qblur;      ///< amount of qscale smoothing over time (0.0-1.0)

    /**
     * minimum quantizer
     * - encoding: Set by user.
     * - decoding: unused
     */
    int qmin;

    /**
     * maximum quantizer
     * - encoding: Set by user.
     * - decoding: unused
     */
    int qmax;

    /**
     * maximum quantizer difference between frames
     * - encoding: Set by user.
     * - decoding: unused
     */
    int max_qdiff;

    /**
     * decoder bitstream buffer size
     * - encoding: Set by user.
     * - decoding: unused
     */
    int rc_buffer_size;

    /**
     * ratecontrol override, see RcOverride
     * - encoding: Allocated/set/freed by user.
     * - decoding: unused
     */
    int rc_override_count;
    RcOverride *rc_override;

    /**
     * maximum bitrate
     * - encoding: Set by user.
     * - decoding: Set by user, may be overwritten by libavcodec.
     */
    int64_t rc_max_rate;

    /**
     * minimum bitrate
     * - encoding: Set by user.
     * - decoding: unused
     */
    int64_t rc_min_rate;

    /**
     * Ratecontrol attempt to use, at maximum, <value> of what can be used without an underflow.
     * - encoding: Set by user.
     * - decoding: unused.
     */
    float rc_max_available_vbv_use;

    /**
     * Ratecontrol attempt to use, at least, <value> times the amount needed to prevent a vbv overflow.
     * - encoding: Set by user.
     * - decoding: unused.
     */
    float rc_min_vbv_overflow_use;

    /**
     * Number of bits which should be loaded into the rc buffer before decoding starts.
     * - encoding: Set by user.
     * - decoding: unused
     */
    int rc_initial_buffer_occupancy;

#if FF_API_CODER_TYPE
#define FF_CODER_TYPE_VLC       0
#define FF_CODER_TYPE_AC        1
#define FF_CODER_TYPE_RAW       2
#define FF_CODER_TYPE_RLE       3
    /**
     * @deprecated use encoder private options instead
     */
    attribute_deprecated
    int coder_type;
#endif /* FF_API_CODER_TYPE */

#if FF_API_PRIVATE_OPT
    /** @deprecated use encoder private options instead */
    attribute_deprecated
    int context_model;
#endif

#if FF_API_PRIVATE_OPT
    /** @deprecated use encoder private options instead */
    attribute_deprecated
    int frame_skip_threshold;

    /** @deprecated use encoder private options instead */
    attribute_deprecated
    int frame_skip_factor;

    /** @deprecated use encoder private options instead */
    attribute_deprecated
    int frame_skip_exp;

    /** @deprecated use encoder private options instead */
    attribute_deprecated
    int frame_skip_cmp;
#endif /* FF_API_PRIVATE_OPT */

    /**
     * trellis RD quantization
     * - encoding: Set by user.
     * - decoding: unused
     */
    int trellis;

#if FF_API_PRIVATE_OPT
    /** @deprecated use encoder private options instead */
    attribute_deprecated
    int min_prediction_order;

    /** @deprecated use encoder private options instead */
    attribute_deprecated
    int max_prediction_order;

    /** @deprecated use encoder private options instead */
    attribute_deprecated
    int64_t timecode_frame_start;
#endif

#if FF_API_RTP_CALLBACK
    /**
     * @deprecated unused
     */
    /* The RTP callback: This function is called    */
    /* every time the encoder has a packet to send. */
    /* It depends on the encoder if the data starts */
    /* with a Start Code (it should). H.263 does.   */
    /* mb_nb contains the number of macroblocks     */
    /* encoded in the RTP payload.                  */
    attribute_deprecated
    void (*rtp_callback)(struct AVCodecContext *avctx, void *data, int size, int mb_nb);
#endif

#if FF_API_PRIVATE_OPT
    /** @deprecated use encoder private options instead */
    attribute_deprecated
    int rtp_payload_size;   /* The size of the RTP payload: the coder will  */
                            /* do its best to deliver a chunk with size     */
                            /* below rtp_payload_size, the chunk will start */
                            /* with a start code on some codecs like H.263. */
                            /* This doesn't take account of any particular  */
                            /* headers inside the transmitted RTP payload.  */
#endif

#if FF_API_STAT_BITS
    /* statistics, used for 2-pass encoding */
    attribute_deprecated
    int mv_bits;
    attribute_deprecated
    int header_bits;
    attribute_deprecated
    int i_tex_bits;
    attribute_deprecated
    int p_tex_bits;
    attribute_deprecated
    int i_count;
    attribute_deprecated
    int p_count;
    attribute_deprecated
    int skip_count;
    attribute_deprecated
    int misc_bits;

    /** @deprecated this field is unused */
    attribute_deprecated
    int frame_bits;
#endif

    /**
     * pass1 encoding statistics output buffer
     * - encoding: Set by libavcodec.
     * - decoding: unused
     */
    char *stats_out;

    /**
     * pass2 encoding statistics input buffer
     * Concatenated stuff from stats_out of pass1 should be placed here.
     * - encoding: Allocated/set/freed by user.
     * - decoding: unused
     */
    char *stats_in;

    /**
     * Work around bugs in encoders which sometimes cannot be detected automatically.
     * - encoding: Set by user
     * - decoding: Set by user
     */
    int workaround_bugs;
#define FF_BUG_AUTODETECT       1  ///< autodetection
#define FF_BUG_XVID_ILACE       4
#define FF_BUG_UMP4             8
#define FF_BUG_NO_PADDING       16
#define FF_BUG_AMV              32
#define FF_BUG_QPEL_CHROMA      64
#define FF_BUG_STD_QPEL         128
#define FF_BUG_QPEL_CHROMA2     256
#define FF_BUG_DIRECT_BLOCKSIZE 512
#define FF_BUG_EDGE             1024
#define FF_BUG_HPEL_CHROMA      2048
#define FF_BUG_DC_CLIP          4096
#define FF_BUG_MS               8192 ///< Work around various bugs in Microsoft's broken decoders.
#define FF_BUG_TRUNCATED       16384
#define FF_BUG_IEDGE           32768

    /**
     * strictly follow the standard (MPEG-4, ...).
     * - encoding: Set by user.
     * - decoding: Set by user.
     * Setting this to STRICT or higher means the encoder and decoder will
     * generally do stupid things, whereas setting it to unofficial or lower
     * will mean the encoder might produce output that is not supported by all
     * spec-compliant decoders. Decoders don't differentiate between normal,
     * unofficial and experimental (that is, they always try to decode things
     * when they can) unless they are explicitly asked to behave stupidly
     * (=strictly conform to the specs)
     */
    int strict_std_compliance;
#define FF_COMPLIANCE_VERY_STRICT   2 ///< Strictly conform to an older more strict version of the spec or reference software.
#define FF_COMPLIANCE_STRICT        1 ///< Strictly conform to all the things in the spec no matter what consequences.
#define FF_COMPLIANCE_NORMAL        0
#define FF_COMPLIANCE_UNOFFICIAL   -1 ///< Allow unofficial extensions
#define FF_COMPLIANCE_EXPERIMENTAL -2 ///< Allow nonstandardized experimental things.

    /**
     * error concealment flags
     * - encoding: unused
     * - decoding: Set by user.
     */
    int error_concealment;
#define FF_EC_GUESS_MVS   1
#define FF_EC_DEBLOCK     2
#define FF_EC_FAVOR_INTER 256

    /**
     * debug
     * - encoding: Set by user.
     * - decoding: Set by user.
     */
    int debug;
#define FF_DEBUG_PICT_INFO   1
#define FF_DEBUG_RC          2
#define FF_DEBUG_BITSTREAM   4
#define FF_DEBUG_MB_TYPE     8
#define FF_DEBUG_QP          16
#if FF_API_DEBUG_MV
/**
 * @deprecated this option does nothing
 */
#define FF_DEBUG_MV          32
#endif
#define FF_DEBUG_DCT_COEFF   0x00000040
#define FF_DEBUG_SKIP        0x00000080
#define FF_DEBUG_STARTCODE   0x00000100
#define FF_DEBUG_ER          0x00000400
#define FF_DEBUG_MMCO        0x00000800
#define FF_DEBUG_BUGS        0x00001000
#if FF_API_DEBUG_MV
#define FF_DEBUG_VIS_QP      0x00002000
#define FF_DEBUG_VIS_MB_TYPE 0x00004000
#endif
#define FF_DEBUG_BUFFERS     0x00008000
#define FF_DEBUG_THREADS     0x00010000
#define FF_DEBUG_GREEN_MD    0x00800000
#define FF_DEBUG_NOMC        0x01000000

#if FF_API_DEBUG_MV
    /**
     * debug
     * - encoding: Set by user.
     * - decoding: Set by user.
     */
    int debug_mv;
#define FF_DEBUG_VIS_MV_P_FOR  0x00000001 // visualize forward predicted MVs of P-frames
#define FF_DEBUG_VIS_MV_B_FOR  0x00000002 // visualize forward predicted MVs of B-frames
#define FF_DEBUG_VIS_MV_B_BACK 0x00000004 // visualize backward predicted MVs of B-frames
#endif

    /**
     * Error recognition; may misdetect some more or less valid parts as errors.
     * - encoding: unused
     * - decoding: Set by user.
     */
    int err_recognition;

/**
 * Verify checksums embedded in the bitstream (could be of either encoded or
 * decoded data, depending on the codec) and print an error message on mismatch.
 * If AV_EF_EXPLODE is also set, a mismatching checksum will result in the
 * decoder returning an error.
 */
#define AV_EF_CRCCHECK  (1<<0)
#define AV_EF_BITSTREAM (1<<1)          ///< detect bitstream specification deviations
#define AV_EF_BUFFER    (1<<2)          ///< detect improper bitstream length
#define AV_EF_EXPLODE   (1<<3)          ///< abort decoding on minor error detection

#define AV_EF_IGNORE_ERR (1<<15)        ///< ignore errors and continue
#define AV_EF_CAREFUL    (1<<16)        ///< consider things that violate the spec, are fast to calculate and have not been seen in the wild as errors
#define AV_EF_COMPLIANT  (1<<17)        ///< consider all spec non compliances as errors
#define AV_EF_AGGRESSIVE (1<<18)        ///< consider things that a sane encoder should not do as an error


    /**
     * opaque 64-bit number (generally a PTS) that will be reordered and
     * output in AVFrame.reordered_opaque
     * - encoding: unused
     * - decoding: Set by user.
     */
    int64_t reordered_opaque;

    /**
     * Hardware accelerator in use
     * - encoding: unused.
     * - decoding: Set by libavcodec
     */
    struct AVHWAccel *hwaccel;

    /**
     * Hardware accelerator context.
     * For some hardware accelerators, a global context needs to be
     * provided by the user. In that case, this holds display-dependent
     * data FFmpeg cannot instantiate itself. Please refer to the
     * FFmpeg HW accelerator documentation to know how to fill this
     * is. e.g. for VA API, this is a struct vaapi_context.
     * - encoding: unused
     * - decoding: Set by user
     */
    void *hwaccel_context;

    /**
     * error
     * - encoding: Set by libavcodec if flags & AV_CODEC_FLAG_PSNR.
     * - decoding: unused
     */
    uint64_t error[AV_NUM_DATA_POINTERS];

    /**
     * DCT algorithm, see FF_DCT_* below
     * - encoding: Set by user.
     * - decoding: unused
     */
    int dct_algo;
#define FF_DCT_AUTO    0
#define FF_DCT_FASTINT 1
#define FF_DCT_INT     2
#define FF_DCT_MMX     3
#define FF_DCT_ALTIVEC 5
#define FF_DCT_FAAN    6

    /**
     * IDCT algorithm, see FF_IDCT_* below.
     * - encoding: Set by user.
     * - decoding: Set by user.
     */
    int idct_algo;
#define FF_IDCT_AUTO          0
#define FF_IDCT_INT           1
#define FF_IDCT_SIMPLE        2
#define FF_IDCT_SIMPLEMMX     3
#define FF_IDCT_ARM           7
#define FF_IDCT_ALTIVEC       8
#define FF_IDCT_SIMPLEARM     10
#define FF_IDCT_XVID          14
#define FF_IDCT_SIMPLEARMV5TE 16
#define FF_IDCT_SIMPLEARMV6   17
#define FF_IDCT_FAAN          20
#define FF_IDCT_SIMPLENEON    22
#define FF_IDCT_NONE          24 /* Used by XvMC to extract IDCT coefficients with FF_IDCT_PERM_NONE */
#define FF_IDCT_SIMPLEAUTO    128

    /**
     * bits per sample/pixel from the demuxer (needed for huffyuv).
     * - encoding: Set by libavcodec.
     * - decoding: Set by user.
     */
     int bits_per_coded_sample;

    /**
     * Bits per sample/pixel of internal libavcodec pixel/sample format.
     * - encoding: set by user.
     * - decoding: set by libavcodec.
     */
    int bits_per_raw_sample;

#if FF_API_LOWRES
    /**
     * low resolution decoding, 1-> 1/2 size, 2->1/4 size
     * - encoding: unused
     * - decoding: Set by user.
     */
     int lowres;
#endif

#if FF_API_CODED_FRAME
    /**
     * the picture in the bitstream
     * - encoding: Set by libavcodec.
     * - decoding: unused
     *
     * @deprecated use the quality factor packet side data instead
     */
    attribute_deprecated AVFrame *coded_frame;
#endif

    /**
     * thread count
     * is used to decide how many independent tasks should be passed to execute()
     * - encoding: Set by user.
     * - decoding: Set by user.
     */
    int thread_count;

    /**
     * Which multithreading methods to use.
     * Use of FF_THREAD_FRAME will increase decoding delay by one frame per thread,
     * so clients which cannot provide future frames should not use it.
     *
     * - encoding: Set by user, otherwise the default is used.
     * - decoding: Set by user, otherwise the default is used.
     */
    int thread_type;
#define FF_THREAD_FRAME   1 ///< Decode more than one frame at once
#define FF_THREAD_SLICE   2 ///< Decode more than one part of a single frame at once

    /**
     * Which multithreading methods are in use by the codec.
     * - encoding: Set by libavcodec.
     * - decoding: Set by libavcodec.
     */
    int active_thread_type;

    /**
     * Set by the client if its custom get_buffer() callback can be called
     * synchronously from another thread, which allows faster multithreaded decoding.
     * draw_horiz_band() will be called from other threads regardless of this setting.
     * Ignored if the default get_buffer() is used.
     * - encoding: Set by user.
     * - decoding: Set by user.
     */
    int thread_safe_callbacks;

    /**
     * The codec may call this to execute several independent things.
     * It will return only after finishing all tasks.
     * The user may replace this with some multithreaded implementation,
     * the default implementation will execute the parts serially.
     * @param count the number of things to execute
     * - encoding: Set by libavcodec, user can override.
     * - decoding: Set by libavcodec, user can override.
     */
    int (*execute)(struct AVCodecContext *c, int (*func)(struct AVCodecContext *c2, void *arg), void *arg2, int *ret, int count, int size);

    /**
     * The codec may call this to execute several independent things.
     * It will return only after finishing all tasks.
     * The user may replace this with some multithreaded implementation,
     * the default implementation will execute the parts serially.
     * Also see avcodec_thread_init and e.g. the --enable-pthread configure option.
     * @param c context passed also to func
     * @param count the number of things to execute
     * @param arg2 argument passed unchanged to func
     * @param ret return values of executed functions, must have space for "count" values. May be NULL.
     * @param func function that will be called count times, with jobnr from 0 to count-1.
     *             threadnr will be in the range 0 to c->thread_count-1 < MAX_THREADS and so that no
     *             two instances of func executing at the same time will have the same threadnr.
     * @return always 0 currently, but code should handle a future improvement where when any call to func
     *         returns < 0 no further calls to func may be done and < 0 is returned.
     * - encoding: Set by libavcodec, user can override.
     * - decoding: Set by libavcodec, user can override.
     */
    int (*execute2)(struct AVCodecContext *c, int (*func)(struct AVCodecContext *c2, void *arg, int jobnr, int threadnr), void *arg2, int *ret, int count);

    /**
     * noise vs. sse weight for the nsse comparison function
     * - encoding: Set by user.
     * - decoding: unused
     */
     int nsse_weight;

    /**
     * profile
     * - encoding: Set by user.
     * - decoding: Set by libavcodec.
     */
     int profile;
#define FF_PROFILE_UNKNOWN -99
#define FF_PROFILE_RESERVED -100

#define FF_PROFILE_AAC_MAIN 0
#define FF_PROFILE_AAC_LOW  1
#define FF_PROFILE_AAC_SSR  2
#define FF_PROFILE_AAC_LTP  3
#define FF_PROFILE_AAC_HE   4
#define FF_PROFILE_AAC_HE_V2 28
#define FF_PROFILE_AAC_LD   22
#define FF_PROFILE_AAC_ELD  38
#define FF_PROFILE_MPEG2_AAC_LOW 128
#define FF_PROFILE_MPEG2_AAC_HE  131

#define FF_PROFILE_DNXHD         0
#define FF_PROFILE_DNXHR_LB      1
#define FF_PROFILE_DNXHR_SQ      2
#define FF_PROFILE_DNXHR_HQ      3
#define FF_PROFILE_DNXHR_HQX     4
#define FF_PROFILE_DNXHR_444     5

#define FF_PROFILE_DTS         20
#define FF_PROFILE_DTS_ES      30
#define FF_PROFILE_DTS_96_24   40
#define FF_PROFILE_DTS_HD_HRA  50
#define FF_PROFILE_DTS_HD_MA   60
#define FF_PROFILE_DTS_EXPRESS 70

#define FF_PROFILE_MPEG2_422    0
#define FF_PROFILE_MPEG2_HIGH   1
#define FF_PROFILE_MPEG2_SS     2
#define FF_PROFILE_MPEG2_SNR_SCALABLE  3
#define FF_PROFILE_MPEG2_MAIN   4
#define FF_PROFILE_MPEG2_SIMPLE 5

#define FF_PROFILE_H264_CONSTRAINED  (1<<9)  // 8+1; constraint_set1_flag
#define FF_PROFILE_H264_INTRA        (1<<11) // 8+3; constraint_set3_flag

#define FF_PROFILE_H264_BASELINE             66
#define FF_PROFILE_H264_CONSTRAINED_BASELINE (66|FF_PROFILE_H264_CONSTRAINED)
#define FF_PROFILE_H264_MAIN                 77
#define FF_PROFILE_H264_EXTENDED             88
#define FF_PROFILE_H264_HIGH                 100
#define FF_PROFILE_H264_HIGH_10              110
#define FF_PROFILE_H264_HIGH_10_INTRA        (110|FF_PROFILE_H264_INTRA)
#define FF_PROFILE_H264_MULTIVIEW_HIGH       118
#define FF_PROFILE_H264_HIGH_422             122
#define FF_PROFILE_H264_HIGH_422_INTRA       (122|FF_PROFILE_H264_INTRA)
#define FF_PROFILE_H264_STEREO_HIGH          128
#define FF_PROFILE_H264_HIGH_444             144
#define FF_PROFILE_H264_HIGH_444_PREDICTIVE  244
#define FF_PROFILE_H264_HIGH_444_INTRA       (244|FF_PROFILE_H264_INTRA)
#define FF_PROFILE_H264_CAVLC_444            44

#define FF_PROFILE_VC1_SIMPLE   0
#define FF_PROFILE_VC1_MAIN     1
#define FF_PROFILE_VC1_COMPLEX  2
#define FF_PROFILE_VC1_ADVANCED 3

#define FF_PROFILE_MPEG4_SIMPLE                     0
#define FF_PROFILE_MPEG4_SIMPLE_SCALABLE            1
#define FF_PROFILE_MPEG4_CORE                       2
#define FF_PROFILE_MPEG4_MAIN                       3
#define FF_PROFILE_MPEG4_N_BIT                      4
#define FF_PROFILE_MPEG4_SCALABLE_TEXTURE           5
#define FF_PROFILE_MPEG4_SIMPLE_FACE_ANIMATION      6
#define FF_PROFILE_MPEG4_BASIC_ANIMATED_TEXTURE     7
#define FF_PROFILE_MPEG4_HYBRID                     8
#define FF_PROFILE_MPEG4_ADVANCED_REAL_TIME         9
#define FF_PROFILE_MPEG4_CORE_SCALABLE             10
#define FF_PROFILE_MPEG4_ADVANCED_CODING           11
#define FF_PROFILE_MPEG4_ADVANCED_CORE             12
#define FF_PROFILE_MPEG4_ADVANCED_SCALABLE_TEXTURE 13
#define FF_PROFILE_MPEG4_SIMPLE_STUDIO             14
#define FF_PROFILE_MPEG4_ADVANCED_SIMPLE           15

#define FF_PROFILE_JPEG2000_CSTREAM_RESTRICTION_0   1
#define FF_PROFILE_JPEG2000_CSTREAM_RESTRICTION_1   2
#define FF_PROFILE_JPEG2000_CSTREAM_NO_RESTRICTION  32768
#define FF_PROFILE_JPEG2000_DCINEMA_2K              3
#define FF_PROFILE_JPEG2000_DCINEMA_4K              4

#define FF_PROFILE_VP9_0                            0
#define FF_PROFILE_VP9_1                            1
#define FF_PROFILE_VP9_2                            2
#define FF_PROFILE_VP9_3                            3

#define FF_PROFILE_HEVC_MAIN                        1
#define FF_PROFILE_HEVC_MAIN_10                     2
#define FF_PROFILE_HEVC_MAIN_STILL_PICTURE          3
#define FF_PROFILE_HEVC_REXT                        4

    /**
     * level
     * - encoding: Set by user.
     * - decoding: Set by libavcodec.
     */
     int level;
#define FF_LEVEL_UNKNOWN -99

    /**
     * Skip loop filtering for selected frames.
     * - encoding: unused
     * - decoding: Set by user.
     */
    enum AVDiscard skip_loop_filter;

    /**
     * Skip IDCT/dequantization for selected frames.
     * - encoding: unused
     * - decoding: Set by user.
     */
    enum AVDiscard skip_idct;

    /**
     * Skip decoding for selected frames.
     * - encoding: unused
     * - decoding: Set by user.
     */
    enum AVDiscard skip_frame;

    /**
     * Header containing style information for text subtitles.
     * For SUBTITLE_ASS subtitle type, it should contain the whole ASS
     * [Script Info] and [V4+ Styles] section, plus the [Events] line and
     * the Format line following. It shouldn't include any Dialogue line.
     * - encoding: Set/allocated/freed by user (before avcodec_open2())
     * - decoding: Set/allocated/freed by libavcodec (by avcodec_open2())
     */
    uint8_t *subtitle_header;
    int subtitle_header_size;

#if FF_API_VBV_DELAY
    /**
     * VBV delay coded in the last frame (in periods of a 27 MHz clock).
     * Used for compliant TS muxing.
     * - encoding: Set by libavcodec.
     * - decoding: unused.
     * @deprecated this value is now exported as a part of
     * AV_PKT_DATA_CPB_PROPERTIES packet side data
     */
    attribute_deprecated
    uint64_t vbv_delay;
#endif

#if FF_API_SIDEDATA_ONLY_PKT
    /**
     * Encoding only and set by default. Allow encoders to output packets
     * that do not contain any encoded data, only side data.
     *
     * Some encoders need to output such packets, e.g. to update some stream
     * parameters at the end of encoding.
     *
     * @deprecated this field disables the default behaviour and
     *             it is kept only for compatibility.
     */
    attribute_deprecated
    int side_data_only_packets;
#endif

    /**
     * Audio only. The number of "priming" samples (padding) inserted by the
     * encoder at the beginning of the audio. I.e. this number of leading
     * decoded samples must be discarded by the caller to get the original audio
     * without leading padding.
     *
     * - decoding: unused
     * - encoding: Set by libavcodec. The timestamps on the output packets are
     *             adjusted by the encoder so that they always refer to the
     *             first sample of the data actually contained in the packet,
     *             including any added padding.  E.g. if the timebase is
     *             1/samplerate and the timestamp of the first input sample is
     *             0, the timestamp of the first output packet will be
     *             -initial_padding.
     */
    int initial_padding;

    /**
     * - decoding: For codecs that store a framerate value in the compressed
     *             bitstream, the decoder may export it here. { 0, 1} when
     *             unknown.
     * - encoding: May be used to signal the framerate of CFR content to an
     *             encoder.
     */
    AVRational framerate;

    /**
     * Nominal unaccelerated pixel format, see AV_PIX_FMT_xxx.
     * - encoding: unused.
     * - decoding: Set by libavcodec before calling get_format()
     */
    enum AVPixelFormat sw_pix_fmt;

    /**
     * Timebase in which pkt_dts/pts and AVPacket.dts/pts are.
     * - encoding unused.
     * - decoding set by user.
     */
    AVRational pkt_timebase;

    /**
     * AVCodecDescriptor
     * - encoding: unused.
     * - decoding: set by libavcodec.
     */
    const AVCodecDescriptor *codec_descriptor;

#if !FF_API_LOWRES
    /**
     * low resolution decoding, 1-> 1/2 size, 2->1/4 size
     * - encoding: unused
     * - decoding: Set by user.
     */
     int lowres;
#endif

    /**
     * Current statistics for PTS correction.
     * - decoding: maintained and used by libavcodec, not intended to be used by user apps
     * - encoding: unused
     */
    int64_t pts_correction_num_faulty_pts; /// Number of incorrect PTS values so far
    int64_t pts_correction_num_faulty_dts; /// Number of incorrect DTS values so far
    int64_t pts_correction_last_pts;       /// PTS of the last frame
    int64_t pts_correction_last_dts;       /// DTS of the last frame

    /**
     * Character encoding of the input subtitles file.
     * - decoding: set by user
     * - encoding: unused
     */
    char *sub_charenc;

    /**
     * Subtitles character encoding mode. Formats or codecs might be adjusting
     * this setting (if they are doing the conversion themselves for instance).
     * - decoding: set by libavcodec
     * - encoding: unused
     */
    int sub_charenc_mode;
#define FF_SUB_CHARENC_MODE_DO_NOTHING  -1  ///< do nothing (demuxer outputs a stream supposed to be already in UTF-8, or the codec is bitmap for instance)
#define FF_SUB_CHARENC_MODE_AUTOMATIC    0  ///< libavcodec will select the mode itself
#define FF_SUB_CHARENC_MODE_PRE_DECODER  1  ///< the AVPacket data needs to be recoded to UTF-8 before being fed to the decoder, requires iconv

    /**
     * Skip processing alpha if supported by codec.
     * Note that if the format uses pre-multiplied alpha (common with VP6,
     * and recommended due to better video quality/compression)
     * the image will look as if alpha-blended onto a black background.
     * However for formats that do not use pre-multiplied alpha
     * there might be serious artefacts (though e.g. libswscale currently
     * assumes pre-multiplied alpha anyway).
     *
     * - decoding: set by user
     * - encoding: unused
     */
    int skip_alpha;

    /**
     * Number of samples to skip after a discontinuity
     * - decoding: unused
     * - encoding: set by libavcodec
     */
    int seek_preroll;

#if !FF_API_DEBUG_MV
    /**
     * debug motion vectors
     * - encoding: Set by user.
     * - decoding: Set by user.
     */
    int debug_mv;
#define FF_DEBUG_VIS_MV_P_FOR  0x00000001 //visualize forward predicted MVs of P frames
#define FF_DEBUG_VIS_MV_B_FOR  0x00000002 //visualize forward predicted MVs of B frames
#define FF_DEBUG_VIS_MV_B_BACK 0x00000004 //visualize backward predicted MVs of B frames
#endif

    /**
     * custom intra quantization matrix
     * - encoding: Set by user, can be NULL.
     * - decoding: unused.
     */
    uint16_t *chroma_intra_matrix;

    /**
     * dump format separator.
     * can be ", " or "\n      " or anything else
     * - encoding: Set by user.
     * - decoding: Set by user.
     */
    uint8_t *dump_separator;

    /**
     * ',' separated list of allowed decoders.
     * If NULL then all are allowed
     * - encoding: unused
     * - decoding: set by user
     */
    char *codec_whitelist;

    /**
     * Properties of the stream that gets decoded
     * - encoding: unused
     * - decoding: set by libavcodec
     */
    unsigned properties;
#define FF_CODEC_PROPERTY_LOSSLESS        0x00000001
#define FF_CODEC_PROPERTY_CLOSED_CAPTIONS 0x00000002

    /**
     * Additional data associated with the entire coded stream.
     *
     * - decoding: unused
     * - encoding: may be set by libavcodec after avcodec_open2().
     */
    AVPacketSideData *coded_side_data;
    int            nb_coded_side_data;

    /**
     * A reference to the AVHWFramesContext describing the input (for encoding)
     * or output (decoding) frames. The reference is set by the caller and
     * afterwards owned (and freed) by libavcodec - it should never be read by
     * the caller after being set.
     *
     * - decoding: This field should be set by the caller from the get_format()
     *             callback. The previous reference (if any) will always be
     *             unreffed by libavcodec before the get_format() call.
     *
     *             If the default get_buffer2() is used with a hwaccel pixel
     *             format, then this AVHWFramesContext will be used for
     *             allocating the frame buffers.
     *
     * - encoding: For hardware encoders configured to use a hwaccel pixel
     *             format, this field should be set by the caller to a reference
     *             to the AVHWFramesContext describing input frames.
     *             AVHWFramesContext.format must be equal to
     *             AVCodecContext.pix_fmt.
     *
     *             This field should be set before avcodec_open2() is called.
     */
    AVBufferRef *hw_frames_ctx;

    /**
     * Control the form of AVSubtitle.rects[N]->ass
     * - decoding: set by user
     * - encoding: unused
     */
    int sub_text_format;
#define FF_SUB_TEXT_FMT_ASS              0
#if FF_API_ASS_TIMING
#define FF_SUB_TEXT_FMT_ASS_WITH_TIMINGS 1
#endif

    /**
     * Audio only. The amount of padding (in samples) appended by the encoder to
     * the end of the audio. I.e. this number of decoded samples must be
     * discarded by the caller from the end of the stream to get the original
     * audio without any trailing padding.
     *
     * - decoding: unused
     * - encoding: unused
     */
    int trailing_padding;

    /**
     * The number of pixels per image to maximally accept.
     *
     * - decoding: set by user
     * - encoding: set by user
     */
    int64_t max_pixels;

    /**
     * A reference to the AVHWDeviceContext describing the device which will
     * be used by a hardware encoder/decoder.  The reference is set by the
     * caller and afterwards owned (and freed) by libavcodec.
     *
     * This should be used if either the codec device does not require
     * hardware frames or any that are used are to be allocated internally by
     * libavcodec.  If the user wishes to supply any of the frames used as
     * encoder input or decoder output then hw_frames_ctx should be used
     * instead.  When hw_frames_ctx is set in get_format() for a decoder, this
     * field will be ignored while decoding the associated stream segment, but
     * may again be used on a following one after another get_format() call.
     *
     * For both encoders and decoders this field should be set before
     * avcodec_open2() is called and must not be written to thereafter.
     *
     * Note that some decoders may require this field to be set initially in
     * order to support hw_frames_ctx at all - in that case, all frames
     * contexts used must be created on the same device.
     */
    AVBufferRef *hw_device_ctx;

    /**
     * Bit set of AV_HWACCEL_FLAG_* flags, which affect hardware accelerated
     * decoding (if active).
     * - encoding: unused
     * - decoding: Set by user (either before avcodec_open2(), or in the
     *             AVCodecContext.get_format callback)
     */
    int hwaccel_flags;

    /**
     * Video decoding only. Certain video codecs support cropping, meaning that
     * only a sub-rectangle of the decoded frame is intended for display.  This
     * option controls how cropping is handled by libavcodec.
     *
     * When set to 1 (the default), libavcodec will apply cropping internally.
     * I.e. it will modify the output frame width/height fields and offset the
     * data pointers (only by as much as possible while preserving alignment, or
     * by the full amount if the AV_CODEC_FLAG_UNALIGNED flag is set) so that
     * the frames output by the decoder refer only to the cropped area. The
     * crop_* fields of the output frames will be zero.
     *
     * When set to 0, the width/height fields of the output frames will be set
     * to the coded dimensions and the crop_* fields will describe the cropping
     * rectangle. Applying the cropping is left to the caller.
     *
     * @warning When hardware acceleration with opaque output frames is used,
     * libavcodec is unable to apply cropping from the top/left border.
     *
     * @note when this option is set to zero, the width/height fields of the
     * AVCodecContext and output AVFrames have different meanings. The codec
     * context fields store display dimensions (with the coded dimensions in
     * coded_width/height), while the frame fields store the coded dimensions
     * (with the display dimensions being determined by the crop_* fields).
     */
    int apply_cropping;
} AVCodecContext;

AVRational av_codec_get_pkt_timebase         (const AVCodecContext *avctx);
void       av_codec_set_pkt_timebase         (AVCodecContext *avctx, AVRational val);

const AVCodecDescriptor *av_codec_get_codec_descriptor(const AVCodecContext *avctx);
void                     av_codec_set_codec_descriptor(AVCodecContext *avctx, const AVCodecDescriptor *desc);

unsigned av_codec_get_codec_properties(const AVCodecContext *avctx);

int  av_codec_get_lowres(const AVCodecContext *avctx);
void av_codec_set_lowres(AVCodecContext *avctx, int val);

int  av_codec_get_seek_preroll(const AVCodecContext *avctx);
void av_codec_set_seek_preroll(AVCodecContext *avctx, int val);

uint16_t *av_codec_get_chroma_intra_matrix(const AVCodecContext *avctx);
void av_codec_set_chroma_intra_matrix(AVCodecContext *avctx, uint16_t *val);

/**
 * AVProfile.
 */
typedef struct AVProfile {
    int profile;
    const char *name; ///< short name for the profile
} AVProfile;

typedef struct AVCodecDefault AVCodecDefault;

struct AVSubtitle;

/**
 * AVCodec.
 */
typedef struct AVCodec {
    /**
     * Name of the codec implementation.
     * The name is globally unique among encoders and among decoders (but an
     * encoder and a decoder can share the same name).
     * This is the primary way to find a codec from the user perspective.
     */
    const char *name;
    /**
     * Descriptive name for the codec, meant to be more human readable than name.
     * You should use the NULL_IF_CONFIG_SMALL() macro to define it.
     */
    const char *long_name;
    enum AVMediaType type;
    enum AVCodecID id;
    /**
     * Codec capabilities.
     * see AV_CODEC_CAP_*
     */
    int capabilities;
    const AVRational *supported_framerates; ///< array of supported framerates, or NULL if any, array is terminated by {0,0}
    const enum AVPixelFormat *pix_fmts;     ///< array of supported pixel formats, or NULL if unknown, array is terminated by -1
    const int *supported_samplerates;       ///< array of supported audio samplerates, or NULL if unknown, array is terminated by 0
    const enum AVSampleFormat *sample_fmts; ///< array of supported sample formats, or NULL if unknown, array is terminated by -1
    const uint64_t *channel_layouts;         ///< array of support channel layouts, or NULL if unknown. array is terminated by 0
    uint8_t max_lowres;                     ///< maximum value for lowres supported by the decoder
    const AVClass *priv_class;              ///< AVClass for the private context
    const AVProfile *profiles;              ///< array of recognized profiles, or NULL if unknown, array is terminated by {FF_PROFILE_UNKNOWN}

    /*****************************************************************
     * No fields below this line are part of the public API. They
     * may not be used outside of libavcodec and can be changed and
     * removed at will.
     * New public fields should be added right above.
     *****************************************************************
     */
    int priv_data_size;
    struct AVCodec *next;
    /**
     * @name Frame-level threading support functions
     * @{
     */
    /**
     * If defined, called on thread contexts when they are created.
     * If the codec allocates writable tables in init(), re-allocate them here.
     * priv_data will be set to a copy of the original.
     */
    int (*init_thread_copy)(AVCodecContext *);
    /**
     * Copy necessary context variables from a previous thread context to the current one.
     * If not defined, the next thread will start automatically; otherwise, the codec
     * must call ff_thread_finish_setup().
     *
     * dst and src will (rarely) point to the same context, in which case memcpy should be skipped.
     */
    int (*update_thread_context)(AVCodecContext *dst, const AVCodecContext *src);
    /** @} */

    /**
     * Private codec-specific defaults.
     */
    const AVCodecDefault *defaults;

    /**
     * Initialize codec static data, called from avcodec_register().
     */
    void (*init_static_data)(struct AVCodec *codec);

    int (*init)(AVCodecContext *);
    int (*encode_sub)(AVCodecContext *, uint8_t *buf, int buf_size,
                      const struct AVSubtitle *sub);
    /**
     * Encode data to an AVPacket.
     *
     * @param      avctx          codec context
     * @param      avpkt          output AVPacket (may contain a user-provided buffer)
     * @param[in]  frame          AVFrame containing the raw data to be encoded
     * @param[out] got_packet_ptr encoder sets to 0 or 1 to indicate that a
     *                            non-empty packet was returned in avpkt.
     * @return 0 on success, negative error code on failure
     */
    int (*encode2)(AVCodecContext *avctx, AVPacket *avpkt, const AVFrame *frame,
                   int *got_packet_ptr);
    int (*decode)(AVCodecContext *, void *outdata, int *outdata_size, AVPacket *avpkt);
    int (*close)(AVCodecContext *);
    /**
     * Encode API with decoupled packet/frame dataflow. The API is the
     * same as the avcodec_ prefixed APIs (avcodec_send_frame() etc.), except
     * that:
     * - never called if the codec is closed or the wrong type,
     * - if AV_CODEC_CAP_DELAY is not set, drain frames are never sent,
     * - only one drain frame is ever passed down,
     */
    int (*send_frame)(AVCodecContext *avctx, const AVFrame *frame);
    int (*receive_packet)(AVCodecContext *avctx, AVPacket *avpkt);

    /**
     * Decode API with decoupled packet/frame dataflow. This function is called
     * to get one output frame. It should call ff_decode_get_packet() to obtain
     * input data.
     */
    int (*receive_frame)(AVCodecContext *avctx, AVFrame *frame);
    /**
     * Flush buffers.
     * Will be called when seeking
     */
    void (*flush)(AVCodecContext *);
    /**
     * Internal codec capabilities.
     * See FF_CODEC_CAP_* in internal.h
     */
    int caps_internal;

    /**
     * Decoding only, a comma-separated list of bitstream filters to apply to
     * packets before decoding.
     */
    const char *bsfs;
} AVCodec;

int av_codec_get_max_lowres(const AVCodec *codec);

struct MpegEncContext;

/**
 * @defgroup lavc_hwaccel AVHWAccel
 * @{
 */
typedef struct AVHWAccel {
    /**
     * Name of the hardware accelerated codec.
     * The name is globally unique among encoders and among decoders (but an
     * encoder and a decoder can share the same name).
     */
    const char *name;

    /**
     * Type of codec implemented by the hardware accelerator.
     *
     * See AVMEDIA_TYPE_xxx
     */
    enum AVMediaType type;

    /**
     * Codec implemented by the hardware accelerator.
     *
     * See AV_CODEC_ID_xxx
     */
    enum AVCodecID id;

    /**
     * Supported pixel format.
     *
     * Only hardware accelerated formats are supported here.
     */
    enum AVPixelFormat pix_fmt;

    /**
     * Hardware accelerated codec capabilities.
     * see AV_HWACCEL_CODEC_CAP_*
     */
    int capabilities;

    /*****************************************************************
     * No fields below this line are part of the public API. They
     * may not be used outside of libavcodec and can be changed and
     * removed at will.
     * New public fields should be added right above.
     *****************************************************************
     */
    struct AVHWAccel *next;

    /**
     * Allocate a custom buffer
     */
    int (*alloc_frame)(AVCodecContext *avctx, AVFrame *frame);

    /**
     * Called at the beginning of each frame or field picture.
     *
     * Meaningful frame information (codec specific) is guaranteed to
     * be parsed at this point. This function is mandatory.
     *
     * Note that buf can be NULL along with buf_size set to 0.
     * Otherwise, this means the whole frame is available at this point.
     *
     * @param avctx the codec context
     * @param buf the frame data buffer base
     * @param buf_size the size of the frame in bytes
     * @return zero if successful, a negative value otherwise
     */
    int (*start_frame)(AVCodecContext *avctx, const uint8_t *buf, uint32_t buf_size);

    /**
     * Callback for each slice.
     *
     * Meaningful slice information (codec specific) is guaranteed to
     * be parsed at this point. This function is mandatory.
     * The only exception is XvMC, that works on MB level.
     *
     * @param avctx the codec context
     * @param buf the slice data buffer base
     * @param buf_size the size of the slice in bytes
     * @return zero if successful, a negative value otherwise
     */
    int (*decode_slice)(AVCodecContext *avctx, const uint8_t *buf, uint32_t buf_size);

    /**
     * Called at the end of each frame or field picture.
     *
     * The whole picture is parsed at this point and can now be sent
     * to the hardware accelerator. This function is mandatory.
     *
     * @param avctx the codec context
     * @return zero if successful, a negative value otherwise
     */
    int (*end_frame)(AVCodecContext *avctx);

    /**
     * Size of per-frame hardware accelerator private data.
     *
     * Private data is allocated with av_mallocz() before
     * AVCodecContext.get_buffer() and deallocated after
     * AVCodecContext.release_buffer().
     */
    int frame_priv_data_size;

    /**
     * Called for every Macroblock in a slice.
     *
     * XvMC uses it to replace the ff_mpv_reconstruct_mb().
     * Instead of decoding to raw picture, MB parameters are
     * stored in an array provided by the video driver.
     *
     * @param s the mpeg context
     */
    void (*decode_mb)(struct MpegEncContext *s);

    /**
     * Initialize the hwaccel private data.
     *
     * This will be called from ff_get_format(), after hwaccel and
     * hwaccel_context are set and the hwaccel private data in AVCodecInternal
     * is allocated.
     */
    int (*init)(AVCodecContext *avctx);

    /**
     * Uninitialize the hwaccel private data.
     *
     * This will be called from get_format() or avcodec_close(), after hwaccel
     * and hwaccel_context are already uninitialized.
     */
    int (*uninit)(AVCodecContext *avctx);

    /**
     * Size of the private data to allocate in
     * AVCodecInternal.hwaccel_priv_data.
     */
    int priv_data_size;

    /**
     * Internal hwaccel capabilities.
     */
    int caps_internal;
} AVHWAccel;

/**
 * HWAccel is experimental and is thus avoided in favor of non experimental
 * codecs
 */
#define AV_HWACCEL_CODEC_CAP_EXPERIMENTAL 0x0200

/**
 * Hardware acceleration should be used for decoding even if the codec level
 * used is unknown or higher than the maximum supported level reported by the
 * hardware driver.
 *
 * It's generally a good idea to pass this flag unless you have a specific
 * reason not to, as hardware tends to under-report supported levels.
 */
#define AV_HWACCEL_FLAG_IGNORE_LEVEL (1 << 0)

/**
 * Hardware acceleration can output YUV pixel formats with a different chroma
 * sampling than 4:2:0 and/or other than 8 bits per component.
 */
#define AV_HWACCEL_FLAG_ALLOW_HIGH_DEPTH (1 << 1)

/**
 * Hardware acceleration should still be attempted for decoding when the
 * codec profile does not match the reported capabilities of the hardware.
 *
 * For example, this can be used to try to decode baseline profile H.264
 * streams in hardware - it will often succeed, because many streams marked
 * as baseline profile actually conform to constrained baseline profile.
 *
 * @warning If the stream is actually not supported then the behaviour is
 *          undefined, and may include returning entirely incorrect output
 *          while indicating success.
 */
#define AV_HWACCEL_FLAG_ALLOW_PROFILE_MISMATCH (1 << 2)

/**
 * @}
 */

#if FF_API_AVPICTURE
/**
 * @defgroup lavc_picture AVPicture
 *
 * Functions for working with AVPicture
 * @{
 */

/**
 * Picture data structure.
 *
 * Up to four components can be stored into it, the last component is
 * alpha.
 * @deprecated use AVFrame or imgutils functions instead
 */
typedef struct AVPicture {
    attribute_deprecated
    uint8_t *data[AV_NUM_DATA_POINTERS];    ///< pointers to the image data planes
    attribute_deprecated
    int linesize[AV_NUM_DATA_POINTERS];     ///< number of bytes per line
} AVPicture;

/**
 * @}
 */
#endif

enum AVSubtitleType {
    SUBTITLE_NONE,

    SUBTITLE_BITMAP,                ///< A bitmap, pict will be set

    /**
     * Plain text, the text field must be set by the decoder and is
     * authoritative. ass and pict fields may contain approximations.
     */
    SUBTITLE_TEXT,

    /**
     * Formatted text, the ass field must be set by the decoder and is
     * authoritative. pict and text fields may contain approximations.
     */
    SUBTITLE_ASS,
};

#define AV_SUBTITLE_FLAG_FORCED 0x00000001

typedef struct AVSubtitleRect {
    int x;         ///< top left corner  of pict, undefined when pict is not set
    int y;         ///< top left corner  of pict, undefined when pict is not set
    int w;         ///< width            of pict, undefined when pict is not set
    int h;         ///< height           of pict, undefined when pict is not set
    int nb_colors; ///< number of colors in pict, undefined when pict is not set

#if FF_API_AVPICTURE
    /**
     * @deprecated unused
     */
    attribute_deprecated
    AVPicture pict;
#endif
    /**
     * data+linesize for the bitmap of this subtitle.
     * Can be set for text/ass as well once they are rendered.
     */
    uint8_t *data[4];
    int linesize[4];

    enum AVSubtitleType type;

    char *text;                     ///< 0 terminated plain UTF-8 text

    /**
     * 0 terminated ASS/SSA compatible event line.
     * The presentation of this is unaffected by the other values in this
     * struct.
     */
    char *ass;

    int flags;
} AVSubtitleRect;

typedef struct AVSubtitle {
    uint16_t format; /* 0 = graphics */
    uint32_t start_display_time; /* relative to packet pts, in ms */
    uint32_t end_display_time; /* relative to packet pts, in ms */
    unsigned num_rects;
    AVSubtitleRect **rects;
    int64_t pts;    ///< Same as packet pts, in AV_TIME_BASE
} AVSubtitle;

/**
 * This struct describes the properties of an encoded stream.
 *
 * sizeof(AVCodecParameters) is not a part of the public ABI, this struct must
 * be allocated with avcodec_parameters_alloc() and freed with
 * avcodec_parameters_free().
 */
typedef struct AVCodecParameters {
    /**
     * General type of the encoded data.
     */
    enum AVMediaType codec_type;
    /**
     * Specific type of the encoded data (the codec used).
     */
    enum AVCodecID   codec_id;
    /**
     * Additional information about the codec (corresponds to the AVI FOURCC).
     */
    uint32_t         codec_tag;

    /**
     * Extra binary data needed for initializing the decoder, codec-dependent.
     *
     * Must be allocated with av_malloc() and will be freed by
     * avcodec_parameters_free(). The allocated size of extradata must be at
     * least extradata_size + AV_INPUT_BUFFER_PADDING_SIZE, with the padding
     * bytes zeroed.
     */
    uint8_t *extradata;
    /**
     * Size of the extradata content in bytes.
     */
    int      extradata_size;

    /**
     * - video: the pixel format, the value corresponds to enum AVPixelFormat.
     * - audio: the sample format, the value corresponds to enum AVSampleFormat.
     */
    int format;

    /**
     * The average bitrate of the encoded data (in bits per second).
     */
    int64_t bit_rate;

    /**
     * The number of bits per sample in the codedwords.
     *
     * This is basically the bitrate per sample. It is mandatory for a bunch of
     * formats to actually decode them. It's the number of bits for one sample in
     * the actual coded bitstream.
     *
     * This could be for example 4 for ADPCM
     * For PCM formats this matches bits_per_raw_sample
     * Can be 0
     */
    int bits_per_coded_sample;

    /**
     * This is the number of valid bits in each output sample. If the
     * sample format has more bits, the least significant bits are additional
     * padding bits, which are always 0. Use right shifts to reduce the sample
     * to its actual size. For example, audio formats with 24 bit samples will
     * have bits_per_raw_sample set to 24, and format set to AV_SAMPLE_FMT_S32.
     * To get the original sample use "(int32_t)sample >> 8"."
     *
     * For ADPCM this might be 12 or 16 or similar
     * Can be 0
     */
    int bits_per_raw_sample;

    /**
     * Codec-specific bitstream restrictions that the stream conforms to.
     */
    int profile;
    int level;

    /**
     * Video only. The dimensions of the video frame in pixels.
     */
    int width;
    int height;

    /**
     * Video only. The aspect ratio (width / height) which a single pixel
     * should have when displayed.
     *
     * When the aspect ratio is unknown / undefined, the numerator should be
     * set to 0 (the denominator may have any value).
     */
    AVRational sample_aspect_ratio;

    /**
     * Video only. The order of the fields in interlaced video.
     */
    enum AVFieldOrder                  field_order;

    /**
     * Video only. Additional colorspace characteristics.
     */
    enum AVColorRange                  color_range;
    enum AVColorPrimaries              color_primaries;
    enum AVColorTransferCharacteristic color_trc;
    enum AVColorSpace                  color_space;
    enum AVChromaLocation              chroma_location;

    /**
     * Video only. Number of delayed frames.
     */
    int video_delay;

    /**
     * Audio only. The channel layout bitmask. May be 0 if the channel layout is
     * unknown or unspecified, otherwise the number of bits set must be equal to
     * the channels field.
     */
    uint64_t channel_layout;
    /**
     * Audio only. The number of audio channels.
     */
    int      channels;
    /**
     * Audio only. The number of audio samples per second.
     */
    int      sample_rate;
    /**
     * Audio only. The number of bytes per coded audio frame, required by some
     * formats.
     *
     * Corresponds to nBlockAlign in WAVEFORMATEX.
     */
    int      block_align;
    /**
     * Audio only. Audio frame size, if known. Required by some formats to be static.
     */
    int      frame_size;

    /**
     * Audio only. The amount of padding (in samples) inserted by the encoder at
     * the beginning of the audio. I.e. this number of leading decoded samples
     * must be discarded by the caller to get the original audio without leading
     * padding.
     */
    int initial_padding;
    /**
     * Audio only. The amount of padding (in samples) appended by the encoder to
     * the end of the audio. I.e. this number of decoded samples must be
     * discarded by the caller from the end of the stream to get the original
     * audio without any trailing padding.
     */
    int trailing_padding;
    /**
     * Audio only. Number of samples to skip after a discontinuity.
     */
    int seek_preroll;
} AVCodecParameters;

/**
 * If c is NULL, returns the first registered codec,
 * if c is non-NULL, returns the next registered codec after c,
 * or NULL if c is the last one.
 */
AVCodec *av_codec_next(const AVCodec *c);

/**
 * Return the LIBAVCODEC_VERSION_INT constant.
 */
unsigned avcodec_version(void);

/**
 * Return the libavcodec build-time configuration.
 */
const char *avcodec_configuration(void);

/**
 * Return the libavcodec license.
 */
const char *avcodec_license(void);

/**
 * Register the codec codec and initialize libavcodec.
 *
 * @warning either this function or avcodec_register_all() must be called
 * before any other libavcodec functions.
 *
 * @see avcodec_register_all()
 */
void avcodec_register(AVCodec *codec);

/**
 * Register all the codecs, parsers and bitstream filters which were enabled at
 * configuration time. If you do not call this function you can select exactly
 * which formats you want to support, by using the individual registration
 * functions.
 *
 * @see avcodec_register
 * @see av_register_codec_parser
 * @see av_register_bitstream_filter
 */
void avcodec_register_all(void);

/**
 * Allocate an AVCodecContext and set its fields to default values. The
 * resulting struct should be freed with avcodec_free_context().
 *
 * @param codec if non-NULL, allocate private data and initialize defaults
 *              for the given codec. It is illegal to then call avcodec_open2()
 *              with a different codec.
 *              If NULL, then the codec-specific defaults won't be initialized,
 *              which may result in suboptimal default settings (this is
 *              important mainly for encoders, e.g. libx264).
 *
 * @return An AVCodecContext filled with default values or NULL on failure.
 */
AVCodecContext *avcodec_alloc_context3(const AVCodec *codec);

/**
 * Free the codec context and everything associated with it and write NULL to
 * the provided pointer.
 */
void avcodec_free_context(AVCodecContext **avctx);

#if FF_API_GET_CONTEXT_DEFAULTS
/**
 * @deprecated This function should not be used, as closing and opening a codec
 * context multiple time is not supported. A new codec context should be
 * allocated for each new use.
 */
int avcodec_get_context_defaults3(AVCodecContext *s, const AVCodec *codec);
#endif

/**
 * Get the AVClass for AVCodecContext. It can be used in combination with
 * AV_OPT_SEARCH_FAKE_OBJ for examining options.
 *
 * @see av_opt_find().
 */
const AVClass *avcodec_get_class(void);

#if FF_API_COPY_CONTEXT
/**
 * Get the AVClass for AVFrame. It can be used in combination with
 * AV_OPT_SEARCH_FAKE_OBJ for examining options.
 *
 * @see av_opt_find().
 */
const AVClass *avcodec_get_frame_class(void);

/**
 * Get the AVClass for AVSubtitleRect. It can be used in combination with
 * AV_OPT_SEARCH_FAKE_OBJ for examining options.
 *
 * @see av_opt_find().
 */
const AVClass *avcodec_get_subtitle_rect_class(void);

/**
 * Copy the settings of the source AVCodecContext into the destination
 * AVCodecContext. The resulting destination codec context will be
 * unopened, i.e. you are required to call avcodec_open2() before you
 * can use this AVCodecContext to decode/encode video/audio data.
 *
 * @param dest target codec context, should be initialized with
 *             avcodec_alloc_context3(NULL), but otherwise uninitialized
 * @param src source codec context
 * @return AVERROR() on error (e.g. memory allocation error), 0 on success
 *
 * @deprecated The semantics of this function are ill-defined and it should not
 * be used. If you need to transfer the stream parameters from one codec context
 * to another, use an intermediate AVCodecParameters instance and the
 * avcodec_parameters_from_context() / avcodec_parameters_to_context()
 * functions.
 */
attribute_deprecated
int avcodec_copy_context(AVCodecContext *dest, const AVCodecContext *src);
#endif

/**
 * Allocate a new AVCodecParameters and set its fields to default values
 * (unknown/invalid/0). The returned struct must be freed with
 * avcodec_parameters_free().
 */
AVCodecParameters *avcodec_parameters_alloc(void);

/**
 * Free an AVCodecParameters instance and everything associated with it and
 * write NULL to the supplied pointer.
 */
void avcodec_parameters_free(AVCodecParameters **par);

/**
 * Copy the contents of src to dst. Any allocated fields in dst are freed and
 * replaced with newly allocated duplicates of the corresponding fields in src.
 *
 * @return >= 0 on success, a negative AVERROR code on failure.
 */
int avcodec_parameters_copy(AVCodecParameters *dst, const AVCodecParameters *src);

/**
 * Fill the parameters struct based on the values from the supplied codec
 * context. Any allocated fields in par are freed and replaced with duplicates
 * of the corresponding fields in codec.
 *
 * @return >= 0 on success, a negative AVERROR code on failure
 */
int avcodec_parameters_from_context(AVCodecParameters *par,
                                    const AVCodecContext *codec);

/**
 * Fill the codec context based on the values from the supplied codec
 * parameters. Any allocated fields in codec that have a corresponding field in
 * par are freed and replaced with duplicates of the corresponding field in par.
 * Fields in codec that do not have a counterpart in par are not touched.
 *
 * @return >= 0 on success, a negative AVERROR code on failure.
 */
int avcodec_parameters_to_context(AVCodecContext *codec,
                                  const AVCodecParameters *par);

/**
 * Initialize the AVCodecContext to use the given AVCodec. Prior to using this
 * function the context has to be allocated with avcodec_alloc_context3().
 *
 * The functions avcodec_find_decoder_by_name(), avcodec_find_encoder_by_name(),
 * avcodec_find_decoder() and avcodec_find_encoder() provide an easy way for
 * retrieving a codec.
 *
 * @warning This function is not thread safe!
 *
 * @note Always call this function before using decoding routines (such as
 * @ref avcodec_receive_frame()).
 *
 * @code
 * avcodec_register_all();
 * av_dict_set(&opts, "b", "2.5M", 0);
 * codec = avcodec_find_decoder(AV_CODEC_ID_H264);
 * if (!codec)
 *     exit(1);
 *
 * context = avcodec_alloc_context3(codec);
 *
 * if (avcodec_open2(context, codec, opts) < 0)
 *     exit(1);
 * @endcode
 *
 * @param avctx The context to initialize.
 * @param codec The codec to open this context for. If a non-NULL codec has been
 *              previously passed to avcodec_alloc_context3() or
 *              for this context, then this parameter MUST be either NULL or
 *              equal to the previously passed codec.
 * @param options A dictionary filled with AVCodecContext and codec-private options.
 *                On return this object will be filled with options that were not found.
 *
 * @return zero on success, a negative value on error
 * @see avcodec_alloc_context3(), avcodec_find_decoder(), avcodec_find_encoder(),
 *      av_dict_set(), av_opt_find().
 */
int avcodec_open2(AVCodecContext *avctx, const AVCodec *codec, AVDictionary **options);

/**
 * Close a given AVCodecContext and free all the data associated with it
 * (but not the AVCodecContext itself).
 *
 * Calling this function on an AVCodecContext that hasn't been opened will free
 * the codec-specific data allocated in avcodec_alloc_context3() with a non-NULL
 * codec. Subsequent calls will do nothing.
 *
 * @note Do not use this function. Use avcodec_free_context() to destroy a
 * codec context (either open or closed). Opening and closing a codec context
 * multiple times is not supported anymore -- use multiple codec contexts
 * instead.
 */
int avcodec_close(AVCodecContext *avctx);

/**
 * Free all allocated data in the given subtitle struct.
 *
 * @param sub AVSubtitle to free.
 */
void avsubtitle_free(AVSubtitle *sub);

/**
 * @}
 */

/**
 * @addtogroup lavc_packet
 * @{
 */

/**
 * Allocate an AVPacket and set its fields to default values.  The resulting
 * struct must be freed using av_packet_free().
 *
 * @return An AVPacket filled with default values or NULL on failure.
 *
 * @note this only allocates the AVPacket itself, not the data buffers. Those
 * must be allocated through other means such as av_new_packet.
 *
 * @see av_new_packet
 */
AVPacket *av_packet_alloc(void);

/**
 * Create a new packet that references the same data as src.
 *
 * This is a shortcut for av_packet_alloc()+av_packet_ref().
 *
 * @return newly created AVPacket on success, NULL on error.
 *
 * @see av_packet_alloc
 * @see av_packet_ref
 */
AVPacket *av_packet_clone(const AVPacket *src);

/**
 * Free the packet, if the packet is reference counted, it will be
 * unreferenced first.
 *
 * @param pkt packet to be freed. The pointer will be set to NULL.
 * @note passing NULL is a no-op.
 */
void av_packet_free(AVPacket **pkt);

/**
 * Initialize optional fields of a packet with default values.
 *
 * Note, this does not touch the data and size members, which have to be
 * initialized separately.
 *
 * @param pkt packet
 */
void av_init_packet(AVPacket *pkt);

/**
 * Allocate the payload of a packet and initialize its fields with
 * default values.
 *
 * @param pkt packet
 * @param size wanted payload size
 * @return 0 if OK, AVERROR_xxx otherwise
 */
int av_new_packet(AVPacket *pkt, int size);

/**
 * Reduce packet size, correctly zeroing padding
 *
 * @param pkt packet
 * @param size new size
 */
void av_shrink_packet(AVPacket *pkt, int size);

/**
 * Increase packet size, correctly zeroing padding
 *
 * @param pkt packet
 * @param grow_by number of bytes by which to increase the size of the packet
 */
int av_grow_packet(AVPacket *pkt, int grow_by);

/**
 * Initialize a reference-counted packet from av_malloc()ed data.
 *
 * @param pkt packet to be initialized. This function will set the data, size,
 *        buf and destruct fields, all others are left untouched.
 * @param data Data allocated by av_malloc() to be used as packet data. If this
 *        function returns successfully, the data is owned by the underlying AVBuffer.
 *        The caller may not access the data through other means.
 * @param size size of data in bytes, without the padding. I.e. the full buffer
 *        size is assumed to be size + AV_INPUT_BUFFER_PADDING_SIZE.
 *
 * @return 0 on success, a negative AVERROR on error
 */
int av_packet_from_data(AVPacket *pkt, uint8_t *data, int size);

#if FF_API_AVPACKET_OLD_API
/**
 * @warning This is a hack - the packet memory allocation stuff is broken. The
 * packet is allocated if it was not really allocated.
 *
 * @deprecated Use av_packet_ref
 */
attribute_deprecated
int av_dup_packet(AVPacket *pkt);
/**
 * Copy packet, including contents
 *
 * @return 0 on success, negative AVERROR on fail
 *
 * @deprecated Use av_packet_ref
 */
attribute_deprecated
int av_copy_packet(AVPacket *dst, const AVPacket *src);

/**
 * Copy packet side data
 *
 * @return 0 on success, negative AVERROR on fail
 *
 * @deprecated Use av_packet_copy_props
 */
attribute_deprecated
int av_copy_packet_side_data(AVPacket *dst, const AVPacket *src);

/**
 * Free a packet.
 *
 * @deprecated Use av_packet_unref
 *
 * @param pkt packet to free
 */
attribute_deprecated
void av_free_packet(AVPacket *pkt);
#endif
/**
 * Allocate new information of a packet.
 *
 * @param pkt packet
 * @param type side information type
 * @param size side information size
 * @return pointer to fresh allocated data or NULL otherwise
 */
uint8_t* av_packet_new_side_data(AVPacket *pkt, enum AVPacketSideDataType type,
                                 int size);

/**
 * Wrap an existing array as a packet side data.
 *
 * @param pkt packet
 * @param type side information type
 * @param data the side data array. It must be allocated with the av_malloc()
 *             family of functions. The ownership of the data is transferred to
 *             pkt.
 * @param size side information size
 * @return a non-negative number on success, a negative AVERROR code on
 *         failure. On failure, the packet is unchanged and the data remains
 *         owned by the caller.
 */
int av_packet_add_side_data(AVPacket *pkt, enum AVPacketSideDataType type,
                            uint8_t *data, size_t size);

/**
 * Shrink the already allocated side data buffer
 *
 * @param pkt packet
 * @param type side information type
 * @param size new side information size
 * @return 0 on success, < 0 on failure
 */
int av_packet_shrink_side_data(AVPacket *pkt, enum AVPacketSideDataType type,
                               int size);

/**
 * Get side information from packet.
 *
 * @param pkt packet
 * @param type desired side information type
 * @param size pointer for side information size to store (optional)
 * @return pointer to data if present or NULL otherwise
 */
uint8_t* av_packet_get_side_data(const AVPacket *pkt, enum AVPacketSideDataType type,
                                 int *size);

#if FF_API_MERGE_SD_API
attribute_deprecated
int av_packet_merge_side_data(AVPacket *pkt);

attribute_deprecated
int av_packet_split_side_data(AVPacket *pkt);
#endif

const char *av_packet_side_data_name(enum AVPacketSideDataType type);

/**
 * Pack a dictionary for use in side_data.
 *
 * @param dict The dictionary to pack.
 * @param size pointer to store the size of the returned data
 * @return pointer to data if successful, NULL otherwise
 */
uint8_t *av_packet_pack_dictionary(AVDictionary *dict, int *size);
/**
 * Unpack a dictionary from side_data.
 *
 * @param data data from side_data
 * @param size size of the data
 * @param dict the metadata storage dictionary
 * @return 0 on success, < 0 on failure
 */
int av_packet_unpack_dictionary(const uint8_t *data, int size, AVDictionary **dict);


/**
 * Convenience function to free all the side data stored.
 * All the other fields stay untouched.
 *
 * @param pkt packet
 */
void av_packet_free_side_data(AVPacket *pkt);

/**
 * Setup a new reference to the data described by a given packet
 *
 * If src is reference-counted, setup dst as a new reference to the
 * buffer in src. Otherwise allocate a new buffer in dst and copy the
 * data from src into it.
 *
 * All the other fields are copied from src.
 *
 * @see av_packet_unref
 *
 * @param dst Destination packet
 * @param src Source packet
 *
 * @return 0 on success, a negative AVERROR on error.
 */
int av_packet_ref(AVPacket *dst, const AVPacket *src);

/**
 * Wipe the packet.
 *
 * Unreference the buffer referenced by the packet and reset the
 * remaining packet fields to their default values.
 *
 * @param pkt The packet to be unreferenced.
 */
void av_packet_unref(AVPacket *pkt);

/**
 * Move every field in src to dst and reset src.
 *
 * @see av_packet_unref
 *
 * @param src Source packet, will be reset
 * @param dst Destination packet
 */
void av_packet_move_ref(AVPacket *dst, AVPacket *src);

/**
 * Copy only "properties" fields from src to dst.
 *
 * Properties for the purpose of this function are all the fields
 * beside those related to the packet data (buf, data, size)
 *
 * @param dst Destination packet
 * @param src Source packet
 *
 * @return 0 on success AVERROR on failure.
 */
int av_packet_copy_props(AVPacket *dst, const AVPacket *src);

/**
 * Convert valid timing fields (timestamps / durations) in a packet from one
 * timebase to another. Timestamps with unknown values (AV_NOPTS_VALUE) will be
 * ignored.
 *
 * @param pkt packet on which the conversion will be performed
 * @param tb_src source timebase, in which the timing fields in pkt are
 *               expressed
 * @param tb_dst destination timebase, to which the timing fields will be
 *               converted
 */
void av_packet_rescale_ts(AVPacket *pkt, AVRational tb_src, AVRational tb_dst);

/**
 * @}
 */

/**
 * @addtogroup lavc_decoding
 * @{
 */

/**
 * Find a registered decoder with a matching codec ID.
 *
 * @param id AVCodecID of the requested decoder
 * @return A decoder if one was found, NULL otherwise.
 */
AVCodec *avcodec_find_decoder(enum AVCodecID id);

/**
 * Find a registered decoder with the specified name.
 *
 * @param name name of the requested decoder
 * @return A decoder if one was found, NULL otherwise.
 */
AVCodec *avcodec_find_decoder_by_name(const char *name);

/**
 * The default callback for AVCodecContext.get_buffer2(). It is made public so
 * it can be called by custom get_buffer2() implementations for decoders without
 * AV_CODEC_CAP_DR1 set.
 */
int avcodec_default_get_buffer2(AVCodecContext *s, AVFrame *frame, int flags);

/**
 * Modify width and height values so that they will result in a memory
 * buffer that is acceptable for the codec if you do not use any horizontal
 * padding.
 *
 * May only be used if a codec with AV_CODEC_CAP_DR1 has been opened.
 */
void avcodec_align_dimensions(AVCodecContext *s, int *width, int *height);

/**
 * Modify width and height values so that they will result in a memory
 * buffer that is acceptable for the codec if you also ensure that all
 * line sizes are a multiple of the respective linesize_align[i].
 *
 * May only be used if a codec with AV_CODEC_CAP_DR1 has been opened.
 */
void avcodec_align_dimensions2(AVCodecContext *s, int *width, int *height,
                               int linesize_align[AV_NUM_DATA_POINTERS]);

/**
 * Converts AVChromaLocation to swscale x/y chroma position.
 *
 * The positions represent the chroma (0,0) position in a coordinates system
 * with luma (0,0) representing the origin and luma(1,1) representing 256,256
 *
 * @param xpos  horizontal chroma sample position
 * @param ypos  vertical   chroma sample position
 */
int avcodec_enum_to_chroma_pos(int *xpos, int *ypos, enum AVChromaLocation pos);

/**
 * Converts swscale x/y chroma position to AVChromaLocation.
 *
 * The positions represent the chroma (0,0) position in a coordinates system
 * with luma (0,0) representing the origin and luma(1,1) representing 256,256
 *
 * @param xpos  horizontal chroma sample position
 * @param ypos  vertical   chroma sample position
 */
enum AVChromaLocation avcodec_chroma_pos_to_enum(int xpos, int ypos);

/**
 * Decode the audio frame of size avpkt->size from avpkt->data into frame.
 *
 * Some decoders may support multiple frames in a single AVPacket. Such
 * decoders would then just decode the first frame and the return value would be
 * less than the packet size. In this case, avcodec_decode_audio4 has to be
 * called again with an AVPacket containing the remaining data in order to
 * decode the second frame, etc...  Even if no frames are returned, the packet
 * needs to be fed to the decoder with remaining data until it is completely
 * consumed or an error occurs.
 *
 * Some decoders (those marked with AV_CODEC_CAP_DELAY) have a delay between input
 * and output. This means that for some packets they will not immediately
 * produce decoded output and need to be flushed at the end of decoding to get
 * all the decoded data. Flushing is done by calling this function with packets
 * with avpkt->data set to NULL and avpkt->size set to 0 until it stops
 * returning samples. It is safe to flush even those decoders that are not
 * marked with AV_CODEC_CAP_DELAY, then no samples will be returned.
 *
 * @warning The input buffer, avpkt->data must be AV_INPUT_BUFFER_PADDING_SIZE
 *          larger than the actual read bytes because some optimized bitstream
 *          readers read 32 or 64 bits at once and could read over the end.
 *
 * @note The AVCodecContext MUST have been opened with @ref avcodec_open2()
 * before packets may be fed to the decoder.
 *
 * @param      avctx the codec context
 * @param[out] frame The AVFrame in which to store decoded audio samples.
 *                   The decoder will allocate a buffer for the decoded frame by
 *                   calling the AVCodecContext.get_buffer2() callback.
 *                   When AVCodecContext.refcounted_frames is set to 1, the frame is
 *                   reference counted and the returned reference belongs to the
 *                   caller. The caller must release the frame using av_frame_unref()
 *                   when the frame is no longer needed. The caller may safely write
 *                   to the frame if av_frame_is_writable() returns 1.
 *                   When AVCodecContext.refcounted_frames is set to 0, the returned
 *                   reference belongs to the decoder and is valid only until the
 *                   next call to this function or until closing or flushing the
 *                   decoder. The caller may not write to it.
 * @param[out] got_frame_ptr Zero if no frame could be decoded, otherwise it is
 *                           non-zero. Note that this field being set to zero
 *                           does not mean that an error has occurred. For
 *                           decoders with AV_CODEC_CAP_DELAY set, no given decode
 *                           call is guaranteed to produce a frame.
 * @param[in]  avpkt The input AVPacket containing the input buffer.
 *                   At least avpkt->data and avpkt->size should be set. Some
 *                   decoders might also require additional fields to be set.
 * @return A negative error code is returned if an error occurred during
 *         decoding, otherwise the number of bytes consumed from the input
 *         AVPacket is returned.
 *
* @deprecated Use avcodec_send_packet() and avcodec_receive_frame().
 */
attribute_deprecated
int avcodec_decode_audio4(AVCodecContext *avctx, AVFrame *frame,
                          int *got_frame_ptr, const AVPacket *avpkt);

/**
 * Decode the video frame of size avpkt->size from avpkt->data into picture.
 * Some decoders may support multiple frames in a single AVPacket, such
 * decoders would then just decode the first frame.
 *
 * @warning The input buffer must be AV_INPUT_BUFFER_PADDING_SIZE larger than
 * the actual read bytes because some optimized bitstream readers read 32 or 64
 * bits at once and could read over the end.
 *
 * @warning The end of the input buffer buf should be set to 0 to ensure that
 * no overreading happens for damaged MPEG streams.
 *
 * @note Codecs which have the AV_CODEC_CAP_DELAY capability set have a delay
 * between input and output, these need to be fed with avpkt->data=NULL,
 * avpkt->size=0 at the end to return the remaining frames.
 *
 * @note The AVCodecContext MUST have been opened with @ref avcodec_open2()
 * before packets may be fed to the decoder.
 *
 * @param avctx the codec context
 * @param[out] picture The AVFrame in which the decoded video frame will be stored.
 *             Use av_frame_alloc() to get an AVFrame. The codec will
 *             allocate memory for the actual bitmap by calling the
 *             AVCodecContext.get_buffer2() callback.
 *             When AVCodecContext.refcounted_frames is set to 1, the frame is
 *             reference counted and the returned reference belongs to the
 *             caller. The caller must release the frame using av_frame_unref()
 *             when the frame is no longer needed. The caller may safely write
 *             to the frame if av_frame_is_writable() returns 1.
 *             When AVCodecContext.refcounted_frames is set to 0, the returned
 *             reference belongs to the decoder and is valid only until the
 *             next call to this function or until closing or flushing the
 *             decoder. The caller may not write to it.
 *
 * @param[in] avpkt The input AVPacket containing the input buffer.
 *            You can create such packet with av_init_packet() and by then setting
 *            data and size, some decoders might in addition need other fields like
 *            flags&AV_PKT_FLAG_KEY. All decoders are designed to use the least
 *            fields possible.
 * @param[in,out] got_picture_ptr Zero if no frame could be decompressed, otherwise, it is nonzero.
 * @return On error a negative value is returned, otherwise the number of bytes
 * used or zero if no frame could be decompressed.
 *
 * @deprecated Use avcodec_send_packet() and avcodec_receive_frame().
 */
attribute_deprecated
int avcodec_decode_video2(AVCodecContext *avctx, AVFrame *picture,
                         int *got_picture_ptr,
                         const AVPacket *avpkt);

/**
 * Decode a subtitle message.
 * Return a negative value on error, otherwise return the number of bytes used.
 * If no subtitle could be decompressed, got_sub_ptr is zero.
 * Otherwise, the subtitle is stored in *sub.
 * Note that AV_CODEC_CAP_DR1 is not available for subtitle codecs. This is for
 * simplicity, because the performance difference is expect to be negligible
 * and reusing a get_buffer written for video codecs would probably perform badly
 * due to a potentially very different allocation pattern.
 *
 * Some decoders (those marked with AV_CODEC_CAP_DELAY) have a delay between input
 * and output. This means that for some packets they will not immediately
 * produce decoded output and need to be flushed at the end of decoding to get
 * all the decoded data. Flushing is done by calling this function with packets
 * with avpkt->data set to NULL and avpkt->size set to 0 until it stops
 * returning subtitles. It is safe to flush even those decoders that are not
 * marked with AV_CODEC_CAP_DELAY, then no subtitles will be returned.
 *
 * @note The AVCodecContext MUST have been opened with @ref avcodec_open2()
 * before packets may be fed to the decoder.
 *
 * @param avctx the codec context
 * @param[out] sub The Preallocated AVSubtitle in which the decoded subtitle will be stored,
 *                 must be freed with avsubtitle_free if *got_sub_ptr is set.
 * @param[in,out] got_sub_ptr Zero if no subtitle could be decompressed, otherwise, it is nonzero.
 * @param[in] avpkt The input AVPacket containing the input buffer.
 */
int avcodec_decode_subtitle2(AVCodecContext *avctx, AVSubtitle *sub,
                            int *got_sub_ptr,
                            AVPacket *avpkt);

/**
 * Supply raw packet data as input to a decoder.
 *
 * Internally, this call will copy relevant AVCodecContext fields, which can
 * influence decoding per-packet, and apply them when the packet is actually
 * decoded. (For example AVCodecContext.skip_frame, which might direct the
 * decoder to drop the frame contained by the packet sent with this function.)
 *
 * @warning The input buffer, avpkt->data must be AV_INPUT_BUFFER_PADDING_SIZE
 *          larger than the actual read bytes because some optimized bitstream
 *          readers read 32 or 64 bits at once and could read over the end.
 *
 * @warning Do not mix this API with the legacy API (like avcodec_decode_video2())
 *          on the same AVCodecContext. It will return unexpected results now
 *          or in future libavcodec versions.
 *
 * @note The AVCodecContext MUST have been opened with @ref avcodec_open2()
 *       before packets may be fed to the decoder.
 *
 * @param avctx codec context
 * @param[in] avpkt The input AVPacket. Usually, this will be a single video
 *                  frame, or several complete audio frames.
 *                  Ownership of the packet remains with the caller, and the
 *                  decoder will not write to the packet. The decoder may create
 *                  a reference to the packet data (or copy it if the packet is
 *                  not reference-counted).
 *                  Unlike with older APIs, the packet is always fully consumed,
 *                  and if it contains multiple frames (e.g. some audio codecs),
 *                  will require you to call avcodec_receive_frame() multiple
 *                  times afterwards before you can send a new packet.
 *                  It can be NULL (or an AVPacket with data set to NULL and
 *                  size set to 0); in this case, it is considered a flush
 *                  packet, which signals the end of the stream. Sending the
 *                  first flush packet will return success. Subsequent ones are
 *                  unnecessary and will return AVERROR_EOF. If the decoder
 *                  still has frames buffered, it will return them after sending
 *                  a flush packet.
 *
 * @return 0 on success, otherwise negative error code:
 *      AVERROR(EAGAIN):   input is not accepted in the current state - user
 *                         must read output with avcodec_receive_frame() (once
 *                         all output is read, the packet should be resent, and
 *                         the call will not fail with EAGAIN).
 *      AVERROR_EOF:       the decoder has been flushed, and no new packets can
 *                         be sent to it (also returned if more than 1 flush
 *                         packet is sent)
 *      AVERROR(EINVAL):   codec not opened, it is an encoder, or requires flush
 *      AVERROR(ENOMEM):   failed to add packet to internal queue, or similar
 *      other errors: legitimate decoding errors
 */
int avcodec_send_packet(AVCodecContext *avctx, const AVPacket *avpkt);

/**
 * Return decoded output data from a decoder.
 *
 * @param avctx codec context
 * @param frame This will be set to a reference-counted video or audio
 *              frame (depending on the decoder type) allocated by the
 *              decoder. Note that the function will always call
 *              av_frame_unref(frame) before doing anything else.
 *
 * @return
 *      0:                 success, a frame was returned
 *      AVERROR(EAGAIN):   output is not available in this state - user must try
 *                         to send new input
 *      AVERROR_EOF:       the decoder has been fully flushed, and there will be
 *                         no more output frames
 *      AVERROR(EINVAL):   codec not opened, or it is an encoder
 *      other negative values: legitimate decoding errors
 */
int avcodec_receive_frame(AVCodecContext *avctx, AVFrame *frame);

/**
 * Supply a raw video or audio frame to the encoder. Use avcodec_receive_packet()
 * to retrieve buffered output packets.
 *
 * @param avctx     codec context
 * @param[in] frame AVFrame containing the raw audio or video frame to be encoded.
 *                  Ownership of the frame remains with the caller, and the
 *                  encoder will not write to the frame. The encoder may create
 *                  a reference to the frame data (or copy it if the frame is
 *                  not reference-counted).
 *                  It can be NULL, in which case it is considered a flush
 *                  packet.  This signals the end of the stream. If the encoder
 *                  still has packets buffered, it will return them after this
 *                  call. Once flushing mode has been entered, additional flush
 *                  packets are ignored, and sending frames will return
 *                  AVERROR_EOF.
 *
 *                  For audio:
 *                  If AV_CODEC_CAP_VARIABLE_FRAME_SIZE is set, then each frame
 *                  can have any number of samples.
 *                  If it is not set, frame->nb_samples must be equal to
 *                  avctx->frame_size for all frames except the last.
 *                  The final frame may be smaller than avctx->frame_size.
 * @return 0 on success, otherwise negative error code:
 *      AVERROR(EAGAIN):   input is not accepted in the current state - user
 *                         must read output with avcodec_receive_packet() (once
 *                         all output is read, the packet should be resent, and
 *                         the call will not fail with EAGAIN).
 *      AVERROR_EOF:       the encoder has been flushed, and no new frames can
 *                         be sent to it
 *      AVERROR(EINVAL):   codec not opened, refcounted_frames not set, it is a
 *                         decoder, or requires flush
 *      AVERROR(ENOMEM):   failed to add packet to internal queue, or similar
 *      other errors: legitimate decoding errors
 */
int avcodec_send_frame(AVCodecContext *avctx, const AVFrame *frame);

/**
 * Read encoded data from the encoder.
 *
 * @param avctx codec context
 * @param avpkt This will be set to a reference-counted packet allocated by the
 *              encoder. Note that the function will always call
 *              av_frame_unref(frame) before doing anything else.
 * @return 0 on success, otherwise negative error code:
 *      AVERROR(EAGAIN):   output is not available in the current state - user
 *                         must try to send input
 *      AVERROR_EOF:       the encoder has been fully flushed, and there will be
 *                         no more output packets
 *      AVERROR(EINVAL):   codec not opened, or it is an encoder
 *      other errors: legitimate decoding errors
 */
int avcodec_receive_packet(AVCodecContext *avctx, AVPacket *avpkt);


/**
 * @defgroup lavc_parsing Frame parsing
 * @{
 */

enum AVPictureStructure {
    AV_PICTURE_STRUCTURE_UNKNOWN,      //< unknown
    AV_PICTURE_STRUCTURE_TOP_FIELD,    //< coded as top field
    AV_PICTURE_STRUCTURE_BOTTOM_FIELD, //< coded as bottom field
    AV_PICTURE_STRUCTURE_FRAME,        //< coded as frame
};

typedef struct AVCodecParserContext {
    void *priv_data;
    struct AVCodecParser *parser;
    int64_t frame_offset; /* offset of the current frame */
    int64_t cur_offset; /* current offset
                           (incremented by each av_parser_parse()) */
    int64_t next_frame_offset; /* offset of the next frame */
    /* video info */
    int pict_type; /* XXX: Put it back in AVCodecContext. */
    /**
     * This field is used for proper frame duration computation in lavf.
     * It signals, how much longer the frame duration of the current frame
     * is compared to normal frame duration.
     *
     * frame_duration = (1 + repeat_pict) * time_base
     *
     * It is used by codecs like H.264 to display telecined material.
     */
    int repeat_pict; /* XXX: Put it back in AVCodecContext. */
    int64_t pts;     /* pts of the current frame */
    int64_t dts;     /* dts of the current frame */

    /* private data */
    int64_t last_pts;
    int64_t last_dts;
    int fetch_timestamp;

#define AV_PARSER_PTS_NB 4
    int cur_frame_start_index;
    int64_t cur_frame_offset[AV_PARSER_PTS_NB];
    int64_t cur_frame_pts[AV_PARSER_PTS_NB];
    int64_t cur_frame_dts[AV_PARSER_PTS_NB];

    int flags;
#define PARSER_FLAG_COMPLETE_FRAMES           0x0001
#define PARSER_FLAG_ONCE                      0x0002
/// Set if the parser has a valid file offset
#define PARSER_FLAG_FETCHED_OFFSET            0x0004
#define PARSER_FLAG_USE_CODEC_TS              0x1000

    int64_t offset;      ///< byte offset from starting packet start
    int64_t cur_frame_end[AV_PARSER_PTS_NB];

    /**
     * Set by parser to 1 for key frames and 0 for non-key frames.
     * It is initialized to -1, so if the parser doesn't set this flag,
     * old-style fallback using AV_PICTURE_TYPE_I picture type as key frames
     * will be used.
     */
    int key_frame;

#if FF_API_CONVERGENCE_DURATION
    /**
     * @deprecated unused
     */
    attribute_deprecated
    int64_t convergence_duration;
#endif

    // Timestamp generation support:
    /**
     * Synchronization point for start of timestamp generation.
     *
     * Set to >0 for sync point, 0 for no sync point and <0 for undefined
     * (default).
     *
     * For example, this corresponds to presence of H.264 buffering period
     * SEI message.
     */
    int dts_sync_point;

    /**
     * Offset of the current timestamp against last timestamp sync point in
     * units of AVCodecContext.time_base.
     *
     * Set to INT_MIN when dts_sync_point unused. Otherwise, it must
     * contain a valid timestamp offset.
     *
     * Note that the timestamp of sync point has usually a nonzero
     * dts_ref_dts_delta, which refers to the previous sync point. Offset of
     * the next frame after timestamp sync point will be usually 1.
     *
     * For example, this corresponds to H.264 cpb_removal_delay.
     */
    int dts_ref_dts_delta;

    /**
     * Presentation delay of current frame in units of AVCodecContext.time_base.
     *
     * Set to INT_MIN when dts_sync_point unused. Otherwise, it must
     * contain valid non-negative timestamp delta (presentation time of a frame
     * must not lie in the past).
     *
     * This delay represents the difference between decoding and presentation
     * time of the frame.
     *
     * For example, this corresponds to H.264 dpb_output_delay.
     */
    int pts_dts_delta;

    /**
     * Position of the packet in file.
     *
     * Analogous to cur_frame_pts/dts
     */
    int64_t cur_frame_pos[AV_PARSER_PTS_NB];

    /**
     * Byte position of currently parsed frame in stream.
     */
    int64_t pos;

    /**
     * Previous frame byte position.
     */
    int64_t last_pos;

    /**
     * Duration of the current frame.
     * For audio, this is in units of 1 / AVCodecContext.sample_rate.
     * For all other types, this is in units of AVCodecContext.time_base.
     */
    int duration;

    enum AVFieldOrder field_order;

    /**
     * Indicate whether a picture is coded as a frame, top field or bottom field.
     *
     * For example, H.264 field_pic_flag equal to 0 corresponds to
     * AV_PICTURE_STRUCTURE_FRAME. An H.264 picture with field_pic_flag
     * equal to 1 and bottom_field_flag equal to 0 corresponds to
     * AV_PICTURE_STRUCTURE_TOP_FIELD.
     */
    enum AVPictureStructure picture_structure;

    /**
     * Picture number incremented in presentation or output order.
     * This field may be reinitialized at the first picture of a new sequence.
     *
     * For example, this corresponds to H.264 PicOrderCnt.
     */
    int output_picture_number;

    /**
     * Dimensions of the decoded video intended for presentation.
     */
    int width;
    int height;

    /**
     * Dimensions of the coded video.
     */
    int coded_width;
    int coded_height;

    /**
     * The format of the coded data, corresponds to enum AVPixelFormat for video
     * and for enum AVSampleFormat for audio.
     *
     * Note that a decoder can have considerable freedom in how exactly it
     * decodes the data, so the format reported here might be different from the
     * one returned by a decoder.
     */
    int format;
} AVCodecParserContext;

typedef struct AVCodecParser {
    int codec_ids[5]; /* several codec IDs are permitted */
    int priv_data_size;
    int (*parser_init)(AVCodecParserContext *s);
    /* This callback never returns an error, a negative value means that
     * the frame start was in a previous packet. */
    int (*parser_parse)(AVCodecParserContext *s,
                        AVCodecContext *avctx,
                        const uint8_t **poutbuf, int *poutbuf_size,
                        const uint8_t *buf, int buf_size);
    void (*parser_close)(AVCodecParserContext *s);
    int (*split)(AVCodecContext *avctx, const uint8_t *buf, int buf_size);
    struct AVCodecParser *next;
} AVCodecParser;

AVCodecParser *av_parser_next(const AVCodecParser *c);

void av_register_codec_parser(AVCodecParser *parser);
AVCodecParserContext *av_parser_init(int codec_id);

/**
 * Parse a packet.
 *
 * @param s             parser context.
 * @param avctx         codec context.
 * @param poutbuf       set to pointer to parsed buffer or NULL if not yet finished.
 * @param poutbuf_size  set to size of parsed buffer or zero if not yet finished.
 * @param buf           input buffer.
 * @param buf_size      buffer size in bytes without the padding. I.e. the full buffer
                        size is assumed to be buf_size + AV_INPUT_BUFFER_PADDING_SIZE.
                        To signal EOF, this should be 0 (so that the last frame
                        can be output).
 * @param pts           input presentation timestamp.
 * @param dts           input decoding timestamp.
 * @param pos           input byte position in stream.
 * @return the number of bytes of the input bitstream used.
 *
 * Example:
 * @code
 *   while(in_len){
 *       len = av_parser_parse2(myparser, AVCodecContext, &data, &size,
 *                                        in_data, in_len,
 *                                        pts, dts, pos);
 *       in_data += len;
 *       in_len  -= len;
 *
 *       if(size)
 *          decode_frame(data, size);
 *   }
 * @endcode
 */
int av_parser_parse2(AVCodecParserContext *s,
                     AVCodecContext *avctx,
                     uint8_t **poutbuf, int *poutbuf_size,
                     const uint8_t *buf, int buf_size,
                     int64_t pts, int64_t dts,
                     int64_t pos);

/**
 * @return 0 if the output buffer is a subset of the input, 1 if it is allocated and must be freed
 * @deprecated use AVBitStreamFilter
 */
int av_parser_change(AVCodecParserContext *s,
                     AVCodecContext *avctx,
                     uint8_t **poutbuf, int *poutbuf_size,
                     const uint8_t *buf, int buf_size, int keyframe);
void av_parser_close(AVCodecParserContext *s);

/**
 * @}
 * @}
 */

/**
 * @addtogroup lavc_encoding
 * @{
 */

/**
 * Find a registered encoder with a matching codec ID.
 *
 * @param id AVCodecID of the requested encoder
 * @return An encoder if one was found, NULL otherwise.
 */
AVCodec *avcodec_find_encoder(enum AVCodecID id);

/**
 * Find a registered encoder with the specified name.
 *
 * @param name name of the requested encoder
 * @return An encoder if one was found, NULL otherwise.
 */
AVCodec *avcodec_find_encoder_by_name(const char *name);

/**
 * Encode a frame of audio.
 *
 * Takes input samples from frame and writes the next output packet, if
 * available, to avpkt. The output packet does not necessarily contain data for
 * the most recent frame, as encoders can delay, split, and combine input frames
 * internally as needed.
 *
 * @param avctx     codec context
 * @param avpkt     output AVPacket.
 *                  The user can supply an output buffer by setting
 *                  avpkt->data and avpkt->size prior to calling the
 *                  function, but if the size of the user-provided data is not
 *                  large enough, encoding will fail. If avpkt->data and
 *                  avpkt->size are set, avpkt->destruct must also be set. All
 *                  other AVPacket fields will be reset by the encoder using
 *                  av_init_packet(). If avpkt->data is NULL, the encoder will
 *                  allocate it. The encoder will set avpkt->size to the size
 *                  of the output packet.
 *
 *                  If this function fails or produces no output, avpkt will be
 *                  freed using av_packet_unref().
 * @param[in] frame AVFrame containing the raw audio data to be encoded.
 *                  May be NULL when flushing an encoder that has the
 *                  AV_CODEC_CAP_DELAY capability set.
 *                  If AV_CODEC_CAP_VARIABLE_FRAME_SIZE is set, then each frame
 *                  can have any number of samples.
 *                  If it is not set, frame->nb_samples must be equal to
 *                  avctx->frame_size for all frames except the last.
 *                  The final frame may be smaller than avctx->frame_size.
 * @param[out] got_packet_ptr This field is set to 1 by libavcodec if the
 *                            output packet is non-empty, and to 0 if it is
 *                            empty. If the function returns an error, the
 *                            packet can be assumed to be invalid, and the
 *                            value of got_packet_ptr is undefined and should
 *                            not be used.
 * @return          0 on success, negative error code on failure
 *
 * @deprecated use avcodec_send_frame()/avcodec_receive_packet() instead
 */
attribute_deprecated
int avcodec_encode_audio2(AVCodecContext *avctx, AVPacket *avpkt,
                          const AVFrame *frame, int *got_packet_ptr);

/**
 * Encode a frame of video.
 *
 * Takes input raw video data from frame and writes the next output packet, if
 * available, to avpkt. The output packet does not necessarily contain data for
 * the most recent frame, as encoders can delay and reorder input frames
 * internally as needed.
 *
 * @param avctx     codec context
 * @param avpkt     output AVPacket.
 *                  The user can supply an output buffer by setting
 *                  avpkt->data and avpkt->size prior to calling the
 *                  function, but if the size of the user-provided data is not
 *                  large enough, encoding will fail. All other AVPacket fields
 *                  will be reset by the encoder using av_init_packet(). If
 *                  avpkt->data is NULL, the encoder will allocate it.
 *                  The encoder will set avpkt->size to the size of the
 *                  output packet. The returned data (if any) belongs to the
 *                  caller, he is responsible for freeing it.
 *
 *                  If this function fails or produces no output, avpkt will be
 *                  freed using av_packet_unref().
 * @param[in] frame AVFrame containing the raw video data to be encoded.
 *                  May be NULL when flushing an encoder that has the
 *                  AV_CODEC_CAP_DELAY capability set.
 * @param[out] got_packet_ptr This field is set to 1 by libavcodec if the
 *                            output packet is non-empty, and to 0 if it is
 *                            empty. If the function returns an error, the
 *                            packet can be assumed to be invalid, and the
 *                            value of got_packet_ptr is undefined and should
 *                            not be used.
 * @return          0 on success, negative error code on failure
 *
 * @deprecated use avcodec_send_frame()/avcodec_receive_packet() instead
 */
attribute_deprecated
int avcodec_encode_video2(AVCodecContext *avctx, AVPacket *avpkt,
                          const AVFrame *frame, int *got_packet_ptr);

int avcodec_encode_subtitle(AVCodecContext *avctx, uint8_t *buf, int buf_size,
                            const AVSubtitle *sub);


/**
 * @}
 */

#if FF_API_AVPICTURE
/**
 * @addtogroup lavc_picture
 * @{
 */

/**
 * @deprecated unused
 */
attribute_deprecated
int avpicture_alloc(AVPicture *picture, enum AVPixelFormat pix_fmt, int width, int height);

/**
 * @deprecated unused
 */
attribute_deprecated
void avpicture_free(AVPicture *picture);

/**
 * @deprecated use av_image_fill_arrays() instead.
 */
attribute_deprecated
int avpicture_fill(AVPicture *picture, const uint8_t *ptr,
                   enum AVPixelFormat pix_fmt, int width, int height);

/**
 * @deprecated use av_image_copy_to_buffer() instead.
 */
attribute_deprecated
int avpicture_layout(const AVPicture *src, enum AVPixelFormat pix_fmt,
                     int width, int height,
                     unsigned char *dest, int dest_size);

/**
 * @deprecated use av_image_get_buffer_size() instead.
 */
attribute_deprecated
int avpicture_get_size(enum AVPixelFormat pix_fmt, int width, int height);

/**
 * @deprecated av_image_copy() instead.
 */
attribute_deprecated
void av_picture_copy(AVPicture *dst, const AVPicture *src,
                     enum AVPixelFormat pix_fmt, int width, int height);

/**
 * @deprecated unused
 */
attribute_deprecated
int av_picture_crop(AVPicture *dst, const AVPicture *src,
                    enum AVPixelFormat pix_fmt, int top_band, int left_band);

/**
 * @deprecated unused
 */
attribute_deprecated
int av_picture_pad(AVPicture *dst, const AVPicture *src, int height, int width, enum AVPixelFormat pix_fmt,
            int padtop, int padbottom, int padleft, int padright, int *color);

/**
 * @}
 */
#endif

/**
 * @defgroup lavc_misc Utility functions
 * @ingroup libavc
 *
 * Miscellaneous utility functions related to both encoding and decoding
 * (or neither).
 * @{
 */

/**
 * @defgroup lavc_misc_pixfmt Pixel formats
 *
 * Functions for working with pixel formats.
 * @{
 */

#if FF_API_GETCHROMA
/**
 * @deprecated Use av_pix_fmt_get_chroma_sub_sample
 */

attribute_deprecated
void avcodec_get_chroma_sub_sample(enum AVPixelFormat pix_fmt, int *h_shift, int *v_shift);
#endif

/**
 * Return a value representing the fourCC code associated to the
 * pixel format pix_fmt, or 0 if no associated fourCC code can be
 * found.
 */
unsigned int avcodec_pix_fmt_to_codec_tag(enum AVPixelFormat pix_fmt);

/**
 * @deprecated see av_get_pix_fmt_loss()
 */
int avcodec_get_pix_fmt_loss(enum AVPixelFormat dst_pix_fmt, enum AVPixelFormat src_pix_fmt,
                             int has_alpha);

/**
 * Find the best pixel format to convert to given a certain source pixel
 * format.  When converting from one pixel format to another, information loss
 * may occur.  For example, when converting from RGB24 to GRAY, the color
 * information will be lost. Similarly, other losses occur when converting from
 * some formats to other formats. avcodec_find_best_pix_fmt_of_2() searches which of
 * the given pixel formats should be used to suffer the least amount of loss.
 * The pixel formats from which it chooses one, are determined by the
 * pix_fmt_list parameter.
 *
 *
 * @param[in] pix_fmt_list AV_PIX_FMT_NONE terminated array of pixel formats to choose from
 * @param[in] src_pix_fmt source pixel format
 * @param[in] has_alpha Whether the source pixel format alpha channel is used.
 * @param[out] loss_ptr Combination of flags informing you what kind of losses will occur.
 * @return The best pixel format to convert to or -1 if none was found.
 */
enum AVPixelFormat avcodec_find_best_pix_fmt_of_list(const enum AVPixelFormat *pix_fmt_list,
                                            enum AVPixelFormat src_pix_fmt,
                                            int has_alpha, int *loss_ptr);

/**
 * @deprecated see av_find_best_pix_fmt_of_2()
 */
enum AVPixelFormat avcodec_find_best_pix_fmt_of_2(enum AVPixelFormat dst_pix_fmt1, enum AVPixelFormat dst_pix_fmt2,
                                            enum AVPixelFormat src_pix_fmt, int has_alpha, int *loss_ptr);

attribute_deprecated
enum AVPixelFormat avcodec_find_best_pix_fmt2(enum AVPixelFormat dst_pix_fmt1, enum AVPixelFormat dst_pix_fmt2,
                                            enum AVPixelFormat src_pix_fmt, int has_alpha, int *loss_ptr);

enum AVPixelFormat avcodec_default_get_format(struct AVCodecContext *s, const enum AVPixelFormat * fmt);

/**
 * @}
 */

#if FF_API_TAG_STRING
/**
 * Put a string representing the codec tag codec_tag in buf.
 *
 * @param buf       buffer to place codec tag in
 * @param buf_size size in bytes of buf
 * @param codec_tag codec tag to assign
 * @return the length of the string that would have been generated if
 * enough space had been available, excluding the trailing null
 *
 * @deprecated see av_fourcc_make_string() and av_fourcc2str().
 */
attribute_deprecated
size_t av_get_codec_tag_string(char *buf, size_t buf_size, unsigned int codec_tag);
#endif

void avcodec_string(char *buf, int buf_size, AVCodecContext *enc, int encode);

/**
 * Return a name for the specified profile, if available.
 *
 * @param codec the codec that is searched for the given profile
 * @param profile the profile value for which a name is requested
 * @return A name for the profile if found, NULL otherwise.
 */
const char *av_get_profile_name(const AVCodec *codec, int profile);

/**
 * Return a name for the specified profile, if available.
 *
 * @param codec_id the ID of the codec to which the requested profile belongs
 * @param profile the profile value for which a name is requested
 * @return A name for the profile if found, NULL otherwise.
 *
 * @note unlike av_get_profile_name(), which searches a list of profiles
 *       supported by a specific decoder or encoder implementation, this
 *       function searches the list of profiles from the AVCodecDescriptor
 */
const char *avcodec_profile_name(enum AVCodecID codec_id, int profile);

int avcodec_default_execute(AVCodecContext *c, int (*func)(AVCodecContext *c2, void *arg2),void *arg, int *ret, int count, int size);
int avcodec_default_execute2(AVCodecContext *c, int (*func)(AVCodecContext *c2, void *arg2, int, int),void *arg, int *ret, int count);
//FIXME func typedef

/**
 * Fill AVFrame audio data and linesize pointers.
 *
 * The buffer buf must be a preallocated buffer with a size big enough
 * to contain the specified samples amount. The filled AVFrame data
 * pointers will point to this buffer.
 *
 * AVFrame extended_data channel pointers are allocated if necessary for
 * planar audio.
 *
 * @param frame       the AVFrame
 *                    frame->nb_samples must be set prior to calling the
 *                    function. This function fills in frame->data,
 *                    frame->extended_data, frame->linesize[0].
 * @param nb_channels channel count
 * @param sample_fmt  sample format
 * @param buf         buffer to use for frame data
 * @param buf_size    size of buffer
 * @param align       plane size sample alignment (0 = default)
 * @return            >=0 on success, negative error code on failure
 * @todo return the size in bytes required to store the samples in
 * case of success, at the next libavutil bump
 */
int avcodec_fill_audio_frame(AVFrame *frame, int nb_channels,
                             enum AVSampleFormat sample_fmt, const uint8_t *buf,
                             int buf_size, int align);

/**
 * Reset the internal decoder state / flush internal buffers. Should be called
 * e.g. when seeking or when switching to a different stream.
 *
 * @note when refcounted frames are not used (i.e. avctx->refcounted_frames is 0),
 * this invalidates the frames previously returned from the decoder. When
 * refcounted frames are used, the decoder just releases any references it might
 * keep internally, but the caller's reference remains valid.
 */
void avcodec_flush_buffers(AVCodecContext *avctx);

/**
 * Return codec bits per sample.
 *
 * @param[in] codec_id the codec
 * @return Number of bits per sample or zero if unknown for the given codec.
 */
int av_get_bits_per_sample(enum AVCodecID codec_id);

/**
 * Return the PCM codec associated with a sample format.
 * @param be  endianness, 0 for little, 1 for big,
 *            -1 (or anything else) for native
 * @return  AV_CODEC_ID_PCM_* or AV_CODEC_ID_NONE
 */
enum AVCodecID av_get_pcm_codec(enum AVSampleFormat fmt, int be);

/**
 * Return codec bits per sample.
 * Only return non-zero if the bits per sample is exactly correct, not an
 * approximation.
 *
 * @param[in] codec_id the codec
 * @return Number of bits per sample or zero if unknown for the given codec.
 */
int av_get_exact_bits_per_sample(enum AVCodecID codec_id);

/**
 * Return audio frame duration.
 *
 * @param avctx        codec context
 * @param frame_bytes  size of the frame, or 0 if unknown
 * @return             frame duration, in samples, if known. 0 if not able to
 *                     determine.
 */
int av_get_audio_frame_duration(AVCodecContext *avctx, int frame_bytes);

/**
 * This function is the same as av_get_audio_frame_duration(), except it works
 * with AVCodecParameters instead of an AVCodecContext.
 */
int av_get_audio_frame_duration2(AVCodecParameters *par, int frame_bytes);

#if FF_API_OLD_BSF
typedef struct AVBitStreamFilterContext {
    void *priv_data;
    const struct AVBitStreamFilter *filter;
    AVCodecParserContext *parser;
    struct AVBitStreamFilterContext *next;
    /**
     * Internal default arguments, used if NULL is passed to av_bitstream_filter_filter().
     * Not for access by library users.
     */
    char *args;
} AVBitStreamFilterContext;
#endif

typedef struct AVBSFInternal AVBSFInternal;

/**
 * The bitstream filter state.
 *
 * This struct must be allocated with av_bsf_alloc() and freed with
 * av_bsf_free().
 *
 * The fields in the struct will only be changed (by the caller or by the
 * filter) as described in their documentation, and are to be considered
 * immutable otherwise.
 */
typedef struct AVBSFContext {
    /**
     * A class for logging and AVOptions
     */
    const AVClass *av_class;

    /**
     * The bitstream filter this context is an instance of.
     */
    const struct AVBitStreamFilter *filter;

    /**
     * Opaque libavcodec internal data. Must not be touched by the caller in any
     * way.
     */
    AVBSFInternal *internal;

    /**
     * Opaque filter-specific private data. If filter->priv_class is non-NULL,
     * this is an AVOptions-enabled struct.
     */
    void *priv_data;

    /**
     * Parameters of the input stream. This field is allocated in
     * av_bsf_alloc(), it needs to be filled by the caller before
     * av_bsf_init().
     */
    AVCodecParameters *par_in;

    /**
     * Parameters of the output stream. This field is allocated in
     * av_bsf_alloc(), it is set by the filter in av_bsf_init().
     */
    AVCodecParameters *par_out;

    /**
     * The timebase used for the timestamps of the input packets. Set by the
     * caller before av_bsf_init().
     */
    AVRational time_base_in;

    /**
     * The timebase used for the timestamps of the output packets. Set by the
     * filter in av_bsf_init().
     */
    AVRational time_base_out;
} AVBSFContext;

typedef struct AVBitStreamFilter {
    const char *name;

    /**
     * A list of codec ids supported by the filter, terminated by
     * AV_CODEC_ID_NONE.
     * May be NULL, in that case the bitstream filter works with any codec id.
     */
    const enum AVCodecID *codec_ids;

    /**
     * A class for the private data, used to declare bitstream filter private
     * AVOptions. This field is NULL for bitstream filters that do not declare
     * any options.
     *
     * If this field is non-NULL, the first member of the filter private data
     * must be a pointer to AVClass, which will be set by libavcodec generic
     * code to this class.
     */
    const AVClass *priv_class;

    /*****************************************************************
     * No fields below this line are part of the public API. They
     * may not be used outside of libavcodec and can be changed and
     * removed at will.
     * New public fields should be added right above.
     *****************************************************************
     */

    int priv_data_size;
    int (*init)(AVBSFContext *ctx);
    int (*filter)(AVBSFContext *ctx, AVPacket *pkt);
    void (*close)(AVBSFContext *ctx);
} AVBitStreamFilter;

#if FF_API_OLD_BSF
/**
 * Register a bitstream filter.
 *
 * The filter will be accessible to the application code through
 * av_bitstream_filter_next() or can be directly initialized with
 * av_bitstream_filter_init().
 *
 * @see avcodec_register_all()
 */
attribute_deprecated
void av_register_bitstream_filter(AVBitStreamFilter *bsf);

/**
 * Create and initialize a bitstream filter context given a bitstream
 * filter name.
 *
 * The returned context must be freed with av_bitstream_filter_close().
 *
 * @param name    the name of the bitstream filter
 * @return a bitstream filter context if a matching filter was found
 * and successfully initialized, NULL otherwise
 */
attribute_deprecated
AVBitStreamFilterContext *av_bitstream_filter_init(const char *name);

/**
 * Filter bitstream.
 *
 * This function filters the buffer buf with size buf_size, and places the
 * filtered buffer in the buffer pointed to by poutbuf.
 *
 * The output buffer must be freed by the caller.
 *
 * @param bsfc            bitstream filter context created by av_bitstream_filter_init()
 * @param avctx           AVCodecContext accessed by the filter, may be NULL.
 *                        If specified, this must point to the encoder context of the
 *                        output stream the packet is sent to.
 * @param args            arguments which specify the filter configuration, may be NULL
 * @param poutbuf         pointer which is updated to point to the filtered buffer
 * @param poutbuf_size    pointer which is updated to the filtered buffer size in bytes
 * @param buf             buffer containing the data to filter
 * @param buf_size        size in bytes of buf
 * @param keyframe        set to non-zero if the buffer to filter corresponds to a key-frame packet data
 * @return >= 0 in case of success, or a negative error code in case of failure
 *
 * If the return value is positive, an output buffer is allocated and
 * is available in *poutbuf, and is distinct from the input buffer.
 *
 * If the return value is 0, the output buffer is not allocated and
 * should be considered identical to the input buffer, or in case
 * *poutbuf was set it points to the input buffer (not necessarily to
 * its starting address). A special case is if *poutbuf was set to NULL and
 * *poutbuf_size was set to 0, which indicates the packet should be dropped.
 */
attribute_deprecated
int av_bitstream_filter_filter(AVBitStreamFilterContext *bsfc,
                               AVCodecContext *avctx, const char *args,
                               uint8_t **poutbuf, int *poutbuf_size,
                               const uint8_t *buf, int buf_size, int keyframe);

/**
 * Release bitstream filter context.
 *
 * @param bsf the bitstream filter context created with
 * av_bitstream_filter_init(), can be NULL
 */
attribute_deprecated
void av_bitstream_filter_close(AVBitStreamFilterContext *bsf);

/**
 * If f is NULL, return the first registered bitstream filter,
 * if f is non-NULL, return the next registered bitstream filter
 * after f, or NULL if f is the last one.
 *
 * This function can be used to iterate over all registered bitstream
 * filters.
 */
attribute_deprecated
AVBitStreamFilter *av_bitstream_filter_next(const AVBitStreamFilter *f);
#endif

/**
 * @return a bitstream filter with the specified name or NULL if no such
 *         bitstream filter exists.
 */
const AVBitStreamFilter *av_bsf_get_by_name(const char *name);

/**
 * Iterate over all registered bitstream filters.
 *
 * @param opaque a pointer where libavcodec will store the iteration state. Must
 *               point to NULL to start the iteration.
 *
 * @return the next registered bitstream filter or NULL when the iteration is
 *         finished
 */
const AVBitStreamFilter *av_bsf_next(void **opaque);

/**
 * Allocate a context for a given bitstream filter. The caller must fill in the
 * context parameters as described in the documentation and then call
 * av_bsf_init() before sending any data to the filter.
 *
 * @param filter the filter for which to allocate an instance.
 * @param ctx a pointer into which the pointer to the newly-allocated context
 *            will be written. It must be freed with av_bsf_free() after the
 *            filtering is done.
 *
 * @return 0 on success, a negative AVERROR code on failure
 */
int av_bsf_alloc(const AVBitStreamFilter *filter, AVBSFContext **ctx);

/**
 * Prepare the filter for use, after all the parameters and options have been
 * set.
 */
int av_bsf_init(AVBSFContext *ctx);

/**
 * Submit a packet for filtering.
 *
 * After sending each packet, the filter must be completely drained by calling
 * av_bsf_receive_packet() repeatedly until it returns AVERROR(EAGAIN) or
 * AVERROR_EOF.
 *
 * @param pkt the packet to filter. The bitstream filter will take ownership of
 * the packet and reset the contents of pkt. pkt is not touched if an error occurs.
 * This parameter may be NULL, which signals the end of the stream (i.e. no more
 * packets will be sent). That will cause the filter to output any packets it
 * may have buffered internally.
 *
 * @return 0 on success, a negative AVERROR on error.
 */
int av_bsf_send_packet(AVBSFContext *ctx, AVPacket *pkt);

/**
 * Retrieve a filtered packet.
 *
 * @param[out] pkt this struct will be filled with the contents of the filtered
 *                 packet. It is owned by the caller and must be freed using
 *                 av_packet_unref() when it is no longer needed.
 *                 This parameter should be "clean" (i.e. freshly allocated
 *                 with av_packet_alloc() or unreffed with av_packet_unref())
 *                 when this function is called. If this function returns
 *                 successfully, the contents of pkt will be completely
 *                 overwritten by the returned data. On failure, pkt is not
 *                 touched.
 *
 * @return 0 on success. AVERROR(EAGAIN) if more packets need to be sent to the
 * filter (using av_bsf_send_packet()) to get more output. AVERROR_EOF if there
 * will be no further output from the filter. Another negative AVERROR value if
 * an error occurs.
 *
 * @note one input packet may result in several output packets, so after sending
 * a packet with av_bsf_send_packet(), this function needs to be called
 * repeatedly until it stops returning 0. It is also possible for a filter to
 * output fewer packets than were sent to it, so this function may return
 * AVERROR(EAGAIN) immediately after a successful av_bsf_send_packet() call.
 */
int av_bsf_receive_packet(AVBSFContext *ctx, AVPacket *pkt);

/**
 * Free a bitstream filter context and everything associated with it; write NULL
 * into the supplied pointer.
 */
void av_bsf_free(AVBSFContext **ctx);

/**
 * Get the AVClass for AVBSFContext. It can be used in combination with
 * AV_OPT_SEARCH_FAKE_OBJ for examining options.
 *
 * @see av_opt_find().
 */
const AVClass *av_bsf_get_class(void);

/**
 * Structure for chain/list of bitstream filters.
 * Empty list can be allocated by av_bsf_list_alloc().
 */
typedef struct AVBSFList AVBSFList;

/**
 * Allocate empty list of bitstream filters.
 * The list must be later freed by av_bsf_list_free()
 * or finalized by av_bsf_list_finalize().
 *
 * @return Pointer to @ref AVBSFList on success, NULL in case of failure
 */
AVBSFList *av_bsf_list_alloc(void);

/**
 * Free list of bitstream filters.
 *
 * @param lst Pointer to pointer returned by av_bsf_list_alloc()
 */
void av_bsf_list_free(AVBSFList **lst);

/**
 * Append bitstream filter to the list of bitstream filters.
 *
 * @param lst List to append to
 * @param bsf Filter context to be appended
 *
 * @return >=0 on success, negative AVERROR in case of failure
 */
int av_bsf_list_append(AVBSFList *lst, AVBSFContext *bsf);

/**
 * Construct new bitstream filter context given it's name and options
 * and append it to the list of bitstream filters.
 *
 * @param lst      List to append to
 * @param bsf_name Name of the bitstream filter
 * @param options  Options for the bitstream filter, can be set to NULL
 *
 * @return >=0 on success, negative AVERROR in case of failure
 */
int av_bsf_list_append2(AVBSFList *lst, const char * bsf_name, AVDictionary **options);
/**
 * Finalize list of bitstream filters.
 *
 * This function will transform @ref AVBSFList to single @ref AVBSFContext,
 * so the whole chain of bitstream filters can be treated as single filter
 * freshly allocated by av_bsf_alloc().
 * If the call is successful, @ref AVBSFList structure is freed and lst
 * will be set to NULL. In case of failure, caller is responsible for
 * freeing the structure by av_bsf_list_free()
 *
 * @param      lst Filter list structure to be transformed
 * @param[out] bsf Pointer to be set to newly created @ref AVBSFContext structure
 *                 representing the chain of bitstream filters
 *
 * @return >=0 on success, negative AVERROR in case of failure
 */
int av_bsf_list_finalize(AVBSFList **lst, AVBSFContext **bsf);

/**
 * Parse string describing list of bitstream filters and create single
 * @ref AVBSFContext describing the whole chain of bitstream filters.
 * Resulting @ref AVBSFContext can be treated as any other @ref AVBSFContext freshly
 * allocated by av_bsf_alloc().
 *
 * @param      str String describing chain of bitstream filters in format
 *                 `bsf1[=opt1=val1:opt2=val2][,bsf2]`
 * @param[out] bsf Pointer to be set to newly created @ref AVBSFContext structure
 *                 representing the chain of bitstream filters
 *
 * @return >=0 on success, negative AVERROR in case of failure
 */
int av_bsf_list_parse_str(const char *str, AVBSFContext **bsf);

/**
 * Get null/pass-through bitstream filter.
 *
 * @param[out] bsf Pointer to be set to new instance of pass-through bitstream filter
 *
 * @return
 */
int av_bsf_get_null_filter(AVBSFContext **bsf);

/* memory */

/**
 * Same behaviour av_fast_malloc but the buffer has additional
 * AV_INPUT_BUFFER_PADDING_SIZE at the end which will always be 0.
 *
 * In addition the whole buffer will initially and after resizes
 * be 0-initialized so that no uninitialized data will ever appear.
 */
void av_fast_padded_malloc(void *ptr, unsigned int *size, size_t min_size);

/**
 * Same behaviour av_fast_padded_malloc except that buffer will always
 * be 0-initialized after call.
 */
void av_fast_padded_mallocz(void *ptr, unsigned int *size, size_t min_size);

/**
 * Encode extradata length to a buffer. Used by xiph codecs.
 *
 * @param s buffer to write to; must be at least (v/255+1) bytes long
 * @param v size of extradata in bytes
 * @return number of bytes written to the buffer.
 */
unsigned int av_xiphlacing(unsigned char *s, unsigned int v);

/**
 * Register the hardware accelerator hwaccel.
 */
void av_register_hwaccel(AVHWAccel *hwaccel);

/**
 * If hwaccel is NULL, returns the first registered hardware accelerator,
 * if hwaccel is non-NULL, returns the next registered hardware accelerator
 * after hwaccel, or NULL if hwaccel is the last one.
 */
AVHWAccel *av_hwaccel_next(const AVHWAccel *hwaccel);


/**
 * Lock operation used by lockmgr
 */
enum AVLockOp {
  AV_LOCK_CREATE,  ///< Create a mutex
  AV_LOCK_OBTAIN,  ///< Lock the mutex
  AV_LOCK_RELEASE, ///< Unlock the mutex
  AV_LOCK_DESTROY, ///< Free mutex resources
};

/**
 * Register a user provided lock manager supporting the operations
 * specified by AVLockOp. The "mutex" argument to the function points
 * to a (void *) where the lockmgr should store/get a pointer to a user
 * allocated mutex. It is NULL upon AV_LOCK_CREATE and equal to the
 * value left by the last call for all other ops. If the lock manager is
 * unable to perform the op then it should leave the mutex in the same
 * state as when it was called and return a non-zero value. However,
 * when called with AV_LOCK_DESTROY the mutex will always be assumed to
 * have been successfully destroyed. If av_lockmgr_register succeeds
 * it will return a non-negative value, if it fails it will return a
 * negative value and destroy all mutex and unregister all callbacks.
 * av_lockmgr_register is not thread-safe, it must be called from a
 * single thread before any calls which make use of locking are used.
 *
 * @param cb User defined callback. av_lockmgr_register invokes calls
 *           to this callback and the previously registered callback.
 *           The callback will be used to create more than one mutex
 *           each of which must be backed by its own underlying locking
 *           mechanism (i.e. do not use a single static object to
 *           implement your lock manager). If cb is set to NULL the
 *           lockmgr will be unregistered.
 */
int av_lockmgr_register(int (*cb)(void **mutex, enum AVLockOp op));

/**
 * Get the type of the given codec.
 */
enum AVMediaType avcodec_get_type(enum AVCodecID codec_id);

/**
 * Get the name of a codec.
 * @return  a static string identifying the codec; never NULL
 */
const char *avcodec_get_name(enum AVCodecID id);

/**
 * @return a positive value if s is open (i.e. avcodec_open2() was called on it
 * with no corresponding avcodec_close()), 0 otherwise.
 */
int avcodec_is_open(AVCodecContext *s);

/**
 * @return a non-zero number if codec is an encoder, zero otherwise
 */
int av_codec_is_encoder(const AVCodec *codec);

/**
 * @return a non-zero number if codec is a decoder, zero otherwise
 */
int av_codec_is_decoder(const AVCodec *codec);

/**
 * @return descriptor for given codec ID or NULL if no descriptor exists.
 */
const AVCodecDescriptor *avcodec_descriptor_get(enum AVCodecID id);

/**
 * Iterate over all codec descriptors known to libavcodec.
 *
 * @param prev previous descriptor. NULL to get the first descriptor.
 *
 * @return next descriptor or NULL after the last descriptor
 */
const AVCodecDescriptor *avcodec_descriptor_next(const AVCodecDescriptor *prev);

/**
 * @return codec descriptor with the given name or NULL if no such descriptor
 *         exists.
 */
const AVCodecDescriptor *avcodec_descriptor_get_by_name(const char *name);

/**
 * Allocate a CPB properties structure and initialize its fields to default
 * values.
 *
 * @param size if non-NULL, the size of the allocated struct will be written
 *             here. This is useful for embedding it in side data.
 *
 * @return the newly allocated struct or NULL on failure
 */
AVCPBProperties *av_cpb_properties_alloc(size_t *size);

/**
 * @}
 */

#endif /* AVCODEC_AVCODEC_H */<|MERGE_RESOLUTION|>--- conflicted
+++ resolved
@@ -775,29 +775,6 @@
 #define AV_INPUT_BUFFER_MIN_SIZE 16384
 
 /**
-<<<<<<< HEAD
- * @ingroup lavc_encoding
- * motion estimation type.
- * @deprecated use codec private option instead
- */
-#if FF_API_MOTION_EST
-enum Motion_Est_ID {
-    ME_ZERO = 1,    ///< no search, that is use 0,0 vector whenever one is needed
-    ME_FULL,
-    ME_LOG,
-    ME_PHODS,
-    ME_EPZS,        ///< enhanced predictive zonal search
-    ME_X1,          ///< reserved for experiments
-    ME_HEX,         ///< hexagon based search
-    ME_UMH,         ///< uneven multi-hexagon search
-    ME_TESA,        ///< transformed exhaustive search algorithm
-    ME_ITER=50,     ///< iterative search
-};
-#endif
-
-/**
-=======
->>>>>>> 94eed68a
  * @ingroup lavc_decoding
  */
 enum AVDiscard{
