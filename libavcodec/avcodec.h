/*
 * copyright (c) 2001 Fabrice Bellard
 *
 * This file is part of FFmpeg.
 *
 * FFmpeg is free software; you can redistribute it and/or
 * modify it under the terms of the GNU Lesser General Public
 * License as published by the Free Software Foundation; either
 * version 2.1 of the License, or (at your option) any later version.
 *
 * FFmpeg is distributed in the hope that it will be useful,
 * but WITHOUT ANY WARRANTY; without even the implied warranty of
 * MERCHANTABILITY or FITNESS FOR A PARTICULAR PURPOSE.  See the GNU
 * Lesser General Public License for more details.
 *
 * You should have received a copy of the GNU Lesser General Public
 * License along with FFmpeg; if not, write to the Free Software
 * Foundation, Inc., 51 Franklin Street, Fifth Floor, Boston, MA 02110-1301 USA
 */

#ifndef AVCODEC_AVCODEC_H
#define AVCODEC_AVCODEC_H

/**
 * @file
 * external API header
 */

#include <errno.h>
#include "libavutil/samplefmt.h"
#include "libavutil/avutil.h"
#include "libavutil/cpu.h"
#include "libavutil/dict.h"
#include "libavutil/log.h"
#include "libavutil/pixfmt.h"
#include "libavutil/rational.h"

#include "libavcodec/version.h"

/**
 * Identify the syntax and semantics of the bitstream.
 * The principle is roughly:
 * Two decoders with the same ID can decode the same streams.
 * Two encoders with the same ID can encode compatible streams.
 * There may be slight deviations from the principle due to implementation
 * details.
 *
 * If you add a codec ID to this list, add it so that
 * 1. no value of a existing codec ID changes (that would break ABI),
 * 2. Give it a value which when taken as ASCII is recognized uniquely by a human as this specific codec.
 *    This ensures that 2 forks can independantly add CodecIDs without producing conflicts.
 */
enum CodecID {
    CODEC_ID_NONE,

    /* video codecs */
    CODEC_ID_MPEG1VIDEO,
    CODEC_ID_MPEG2VIDEO, ///< preferred ID for MPEG-1/2 video decoding
    CODEC_ID_MPEG2VIDEO_XVMC,
    CODEC_ID_H261,
    CODEC_ID_H263,
    CODEC_ID_RV10,
    CODEC_ID_RV20,
    CODEC_ID_MJPEG,
    CODEC_ID_MJPEGB,
    CODEC_ID_LJPEG,
    CODEC_ID_SP5X,
    CODEC_ID_JPEGLS,
    CODEC_ID_MPEG4,
    CODEC_ID_RAWVIDEO,
    CODEC_ID_MSMPEG4V1,
    CODEC_ID_MSMPEG4V2,
    CODEC_ID_MSMPEG4V3,
    CODEC_ID_WMV1,
    CODEC_ID_WMV2,
    CODEC_ID_H263P,
    CODEC_ID_H263I,
    CODEC_ID_FLV1,
    CODEC_ID_SVQ1,
    CODEC_ID_SVQ3,
    CODEC_ID_DVVIDEO,
    CODEC_ID_HUFFYUV,
    CODEC_ID_CYUV,
    CODEC_ID_H264,
    CODEC_ID_INDEO3,
    CODEC_ID_VP3,
    CODEC_ID_THEORA,
    CODEC_ID_ASV1,
    CODEC_ID_ASV2,
    CODEC_ID_FFV1,
    CODEC_ID_4XM,
    CODEC_ID_VCR1,
    CODEC_ID_CLJR,
    CODEC_ID_MDEC,
    CODEC_ID_ROQ,
    CODEC_ID_INTERPLAY_VIDEO,
    CODEC_ID_XAN_WC3,
    CODEC_ID_XAN_WC4,
    CODEC_ID_RPZA,
    CODEC_ID_CINEPAK,
    CODEC_ID_WS_VQA,
    CODEC_ID_MSRLE,
    CODEC_ID_MSVIDEO1,
    CODEC_ID_IDCIN,
    CODEC_ID_8BPS,
    CODEC_ID_SMC,
    CODEC_ID_FLIC,
    CODEC_ID_TRUEMOTION1,
    CODEC_ID_VMDVIDEO,
    CODEC_ID_MSZH,
    CODEC_ID_ZLIB,
    CODEC_ID_QTRLE,
    CODEC_ID_SNOW,
    CODEC_ID_TSCC,
    CODEC_ID_ULTI,
    CODEC_ID_QDRAW,
    CODEC_ID_VIXL,
    CODEC_ID_QPEG,
    CODEC_ID_PNG,
    CODEC_ID_PPM,
    CODEC_ID_PBM,
    CODEC_ID_PGM,
    CODEC_ID_PGMYUV,
    CODEC_ID_PAM,
    CODEC_ID_FFVHUFF,
    CODEC_ID_RV30,
    CODEC_ID_RV40,
    CODEC_ID_VC1,
    CODEC_ID_WMV3,
    CODEC_ID_LOCO,
    CODEC_ID_WNV1,
    CODEC_ID_AASC,
    CODEC_ID_INDEO2,
    CODEC_ID_FRAPS,
    CODEC_ID_TRUEMOTION2,
    CODEC_ID_BMP,
    CODEC_ID_CSCD,
    CODEC_ID_MMVIDEO,
    CODEC_ID_ZMBV,
    CODEC_ID_AVS,
    CODEC_ID_SMACKVIDEO,
    CODEC_ID_NUV,
    CODEC_ID_KMVC,
    CODEC_ID_FLASHSV,
    CODEC_ID_CAVS,
    CODEC_ID_JPEG2000,
    CODEC_ID_VMNC,
    CODEC_ID_VP5,
    CODEC_ID_VP6,
    CODEC_ID_VP6F,
    CODEC_ID_TARGA,
    CODEC_ID_DSICINVIDEO,
    CODEC_ID_TIERTEXSEQVIDEO,
    CODEC_ID_TIFF,
    CODEC_ID_GIF,
#if LIBAVCODEC_VERSION_MAJOR == 53
    CODEC_ID_FFH264,
#endif
    CODEC_ID_DXA,
    CODEC_ID_DNXHD,
    CODEC_ID_THP,
    CODEC_ID_SGI,
    CODEC_ID_C93,
    CODEC_ID_BETHSOFTVID,
    CODEC_ID_PTX,
    CODEC_ID_TXD,
    CODEC_ID_VP6A,
    CODEC_ID_AMV,
    CODEC_ID_VB,
    CODEC_ID_PCX,
    CODEC_ID_SUNRAST,
    CODEC_ID_INDEO4,
    CODEC_ID_INDEO5,
    CODEC_ID_MIMIC,
    CODEC_ID_RL2,
#if LIBAVCODEC_VERSION_MAJOR == 53
    CODEC_ID_8SVX_EXP,
    CODEC_ID_8SVX_FIB,
#endif
    CODEC_ID_ESCAPE124,
    CODEC_ID_DIRAC,
    CODEC_ID_BFI,
    CODEC_ID_CMV,
    CODEC_ID_MOTIONPIXELS,
    CODEC_ID_TGV,
    CODEC_ID_TGQ,
    CODEC_ID_TQI,
    CODEC_ID_AURA,
    CODEC_ID_AURA2,
    CODEC_ID_V210X,
    CODEC_ID_TMV,
    CODEC_ID_V210,
    CODEC_ID_DPX,
    CODEC_ID_MAD,
    CODEC_ID_FRWU,
    CODEC_ID_FLASHSV2,
    CODEC_ID_CDGRAPHICS,
    CODEC_ID_R210,
    CODEC_ID_ANM,
    CODEC_ID_BINKVIDEO,
    CODEC_ID_IFF_ILBM,
    CODEC_ID_IFF_BYTERUN1,
    CODEC_ID_KGV1,
    CODEC_ID_YOP,
    CODEC_ID_VP8,
    CODEC_ID_PICTOR,
    CODEC_ID_ANSI,
    CODEC_ID_A64_MULTI,
    CODEC_ID_A64_MULTI5,
    CODEC_ID_R10K,
    CODEC_ID_MXPEG,
    CODEC_ID_LAGARITH,
    CODEC_ID_PRORES,
    CODEC_ID_JV,
    CODEC_ID_DFA,
    CODEC_ID_WMV3IMAGE,
    CODEC_ID_VC1IMAGE,
#if LIBAVCODEC_VERSION_MAJOR == 53
    CODEC_ID_G723_1_DEPRECATED,
    CODEC_ID_G729_DEPRECATED,
#endif
    CODEC_ID_UTVIDEO_DEPRECATED,
    CODEC_ID_UTVIDEO = 0x800,

    CODEC_ID_G2M        = MKBETAG( 0 ,'G','2','M'),

    /* various PCM "codecs" */
    CODEC_ID_FIRST_AUDIO = 0x10000,     ///< A dummy id pointing at the start of audio codecs
    CODEC_ID_PCM_S16LE = 0x10000,
    CODEC_ID_PCM_S16BE,
    CODEC_ID_PCM_U16LE,
    CODEC_ID_PCM_U16BE,
    CODEC_ID_PCM_S8,
    CODEC_ID_PCM_U8,
    CODEC_ID_PCM_MULAW,
    CODEC_ID_PCM_ALAW,
    CODEC_ID_PCM_S32LE,
    CODEC_ID_PCM_S32BE,
    CODEC_ID_PCM_U32LE,
    CODEC_ID_PCM_U32BE,
    CODEC_ID_PCM_S24LE,
    CODEC_ID_PCM_S24BE,
    CODEC_ID_PCM_U24LE,
    CODEC_ID_PCM_U24BE,
    CODEC_ID_PCM_S24DAUD,
    CODEC_ID_PCM_ZORK,
    CODEC_ID_PCM_S16LE_PLANAR,
    CODEC_ID_PCM_DVD,
    CODEC_ID_PCM_F32BE,
    CODEC_ID_PCM_F32LE,
    CODEC_ID_PCM_F64BE,
    CODEC_ID_PCM_F64LE,
    CODEC_ID_PCM_BLURAY,
    CODEC_ID_PCM_LXF,
    CODEC_ID_S302M,

    /* various ADPCM codecs */
    CODEC_ID_ADPCM_IMA_QT = 0x11000,
    CODEC_ID_ADPCM_IMA_WAV,
    CODEC_ID_ADPCM_IMA_DK3,
    CODEC_ID_ADPCM_IMA_DK4,
    CODEC_ID_ADPCM_IMA_WS,
    CODEC_ID_ADPCM_IMA_SMJPEG,
    CODEC_ID_ADPCM_MS,
    CODEC_ID_ADPCM_4XM,
    CODEC_ID_ADPCM_XA,
    CODEC_ID_ADPCM_ADX,
    CODEC_ID_ADPCM_EA,
    CODEC_ID_ADPCM_G726,
    CODEC_ID_ADPCM_CT,
    CODEC_ID_ADPCM_SWF,
    CODEC_ID_ADPCM_YAMAHA,
    CODEC_ID_ADPCM_SBPRO_4,
    CODEC_ID_ADPCM_SBPRO_3,
    CODEC_ID_ADPCM_SBPRO_2,
    CODEC_ID_ADPCM_THP,
    CODEC_ID_ADPCM_IMA_AMV,
    CODEC_ID_ADPCM_EA_R1,
    CODEC_ID_ADPCM_EA_R3,
    CODEC_ID_ADPCM_EA_R2,
    CODEC_ID_ADPCM_IMA_EA_SEAD,
    CODEC_ID_ADPCM_IMA_EA_EACS,
    CODEC_ID_ADPCM_EA_XAS,
    CODEC_ID_ADPCM_EA_MAXIS_XA,
    CODEC_ID_ADPCM_IMA_ISS,
    CODEC_ID_ADPCM_G722,

    /* AMR */
    CODEC_ID_AMR_NB = 0x12000,
    CODEC_ID_AMR_WB,

    /* RealAudio codecs*/
    CODEC_ID_RA_144 = 0x13000,
    CODEC_ID_RA_288,

    /* various DPCM codecs */
    CODEC_ID_ROQ_DPCM = 0x14000,
    CODEC_ID_INTERPLAY_DPCM,
    CODEC_ID_XAN_DPCM,
    CODEC_ID_SOL_DPCM,

    /* audio codecs */
    CODEC_ID_MP2 = 0x15000,
    CODEC_ID_MP3, ///< preferred ID for decoding MPEG audio layer 1, 2 or 3
    CODEC_ID_AAC,
    CODEC_ID_AC3,
    CODEC_ID_DTS,
    CODEC_ID_VORBIS,
    CODEC_ID_DVAUDIO,
    CODEC_ID_WMAV1,
    CODEC_ID_WMAV2,
    CODEC_ID_MACE3,
    CODEC_ID_MACE6,
    CODEC_ID_VMDAUDIO,
#if LIBAVCODEC_VERSION_MAJOR == 53
    CODEC_ID_SONIC,
    CODEC_ID_SONIC_LS,
#endif
    CODEC_ID_FLAC,
    CODEC_ID_MP3ADU,
    CODEC_ID_MP3ON4,
    CODEC_ID_SHORTEN,
    CODEC_ID_ALAC,
    CODEC_ID_WESTWOOD_SND1,
    CODEC_ID_GSM, ///< as in Berlin toast format
    CODEC_ID_QDM2,
    CODEC_ID_COOK,
    CODEC_ID_TRUESPEECH,
    CODEC_ID_TTA,
    CODEC_ID_SMACKAUDIO,
    CODEC_ID_QCELP,
    CODEC_ID_WAVPACK,
    CODEC_ID_DSICINAUDIO,
    CODEC_ID_IMC,
    CODEC_ID_MUSEPACK7,
    CODEC_ID_MLP,
    CODEC_ID_GSM_MS, /* as found in WAV */
    CODEC_ID_ATRAC3,
    CODEC_ID_VOXWARE,
    CODEC_ID_APE,
    CODEC_ID_NELLYMOSER,
    CODEC_ID_MUSEPACK8,
    CODEC_ID_SPEEX,
    CODEC_ID_WMAVOICE,
    CODEC_ID_WMAPRO,
    CODEC_ID_WMALOSSLESS,
    CODEC_ID_ATRAC3P,
    CODEC_ID_EAC3,
    CODEC_ID_SIPR,
    CODEC_ID_MP1,
    CODEC_ID_TWINVQ,
    CODEC_ID_TRUEHD,
    CODEC_ID_MP4ALS,
    CODEC_ID_ATRAC1,
    CODEC_ID_BINKAUDIO_RDFT,
    CODEC_ID_BINKAUDIO_DCT,
    CODEC_ID_AAC_LATM,
    CODEC_ID_QDMC,
    CODEC_ID_CELT,
#if LIBAVCODEC_VERSION_MAJOR > 53
<<<<<<< HEAD
    CODEC_ID_G723_1_DEPRECATED,
    CODEC_ID_G729_DEPRECATED,
=======
    CODEC_ID_G723_1,
    CODEC_ID_G729,
    CODEC_ID_8SVX_EXP,
    CODEC_ID_8SVX_FIB,
>>>>>>> f2bd8a07
#endif
    CODEC_ID_G729 = 0x15800,
    CODEC_ID_G723_1= 0x15801,
    CODEC_ID_8SVX_RAW   = MKBETAG('8','S','V','X'),

    /* subtitle codecs */
    CODEC_ID_FIRST_SUBTITLE = 0x17000,          ///< A dummy ID pointing at the start of subtitle codecs.
    CODEC_ID_DVD_SUBTITLE = 0x17000,
    CODEC_ID_DVB_SUBTITLE,
    CODEC_ID_TEXT,  ///< raw UTF-8 text
    CODEC_ID_XSUB,
    CODEC_ID_SSA,
    CODEC_ID_MOV_TEXT,
    CODEC_ID_HDMV_PGS_SUBTITLE,
    CODEC_ID_DVB_TELETEXT,
    CODEC_ID_SRT,
    CODEC_ID_MICRODVD   = MKBETAG('m','D','V','D'),

    /* other specific kind of codecs (generally used for attachments) */
    CODEC_ID_FIRST_UNKNOWN = 0x18000,           ///< A dummy ID pointing at the start of various fake codecs.
<<<<<<< HEAD
    CODEC_ID_TTF= 0x18000,
    CODEC_ID_BINTEXT    = MKBETAG('B','T','X','T'),
    CODEC_ID_XBIN       = MKBETAG('X','B','I','N'),
    CODEC_ID_IDF        = MKBETAG( 0 ,'I','D','F'),
=======
    CODEC_ID_TTF = 0x18000,
>>>>>>> f2bd8a07

    CODEC_ID_PROBE = 0x19000, ///< codec_id is not known (like CODEC_ID_NONE) but lavf should attempt to identify it

    CODEC_ID_MPEG2TS = 0x20000, /**< _FAKE_ codec to indicate a raw MPEG-2 TS
                                * stream (only used by libavformat) */
    CODEC_ID_MPEG4SYSTEMS = 0x20001, /**< _FAKE_ codec to indicate a MPEG-4 Systems
                                * stream (only used by libavformat) */
    CODEC_ID_FFMETADATA = 0x21000,   ///< Dummy codec for streams containing only metadata information.
};

#if FF_API_OLD_SAMPLE_FMT
#define SampleFormat AVSampleFormat

#define SAMPLE_FMT_NONE AV_SAMPLE_FMT_NONE
#define SAMPLE_FMT_U8   AV_SAMPLE_FMT_U8
#define SAMPLE_FMT_S16  AV_SAMPLE_FMT_S16
#define SAMPLE_FMT_S32  AV_SAMPLE_FMT_S32
#define SAMPLE_FMT_FLT  AV_SAMPLE_FMT_FLT
#define SAMPLE_FMT_DBL  AV_SAMPLE_FMT_DBL
#define SAMPLE_FMT_NB   AV_SAMPLE_FMT_NB
#endif

#if FF_API_OLD_AUDIOCONVERT
#include "libavutil/audioconvert.h"

/* Audio channel masks */
#define CH_FRONT_LEFT            AV_CH_FRONT_LEFT
#define CH_FRONT_RIGHT           AV_CH_FRONT_RIGHT
#define CH_FRONT_CENTER          AV_CH_FRONT_CENTER
#define CH_LOW_FREQUENCY         AV_CH_LOW_FREQUENCY
#define CH_BACK_LEFT             AV_CH_BACK_LEFT
#define CH_BACK_RIGHT            AV_CH_BACK_RIGHT
#define CH_FRONT_LEFT_OF_CENTER  AV_CH_FRONT_LEFT_OF_CENTER
#define CH_FRONT_RIGHT_OF_CENTER AV_CH_FRONT_RIGHT_OF_CENTER
#define CH_BACK_CENTER           AV_CH_BACK_CENTER
#define CH_SIDE_LEFT             AV_CH_SIDE_LEFT
#define CH_SIDE_RIGHT            AV_CH_SIDE_RIGHT
#define CH_TOP_CENTER            AV_CH_TOP_CENTER
#define CH_TOP_FRONT_LEFT        AV_CH_TOP_FRONT_LEFT
#define CH_TOP_FRONT_CENTER      AV_CH_TOP_FRONT_CENTER
#define CH_TOP_FRONT_RIGHT       AV_CH_TOP_FRONT_RIGHT
#define CH_TOP_BACK_LEFT         AV_CH_TOP_BACK_LEFT
#define CH_TOP_BACK_CENTER       AV_CH_TOP_BACK_CENTER
#define CH_TOP_BACK_RIGHT        AV_CH_TOP_BACK_RIGHT
#define CH_STEREO_LEFT           AV_CH_STEREO_LEFT
#define CH_STEREO_RIGHT          AV_CH_STEREO_RIGHT

/** Channel mask value used for AVCodecContext.request_channel_layout
    to indicate that the user requests the channel order of the decoder output
    to be the native codec channel order. */
#define CH_LAYOUT_NATIVE         AV_CH_LAYOUT_NATIVE

/* Audio channel convenience macros */
#define CH_LAYOUT_MONO           AV_CH_LAYOUT_MONO
#define CH_LAYOUT_STEREO         AV_CH_LAYOUT_STEREO
#define CH_LAYOUT_2_1            AV_CH_LAYOUT_2_1
#define CH_LAYOUT_SURROUND       AV_CH_LAYOUT_SURROUND
#define CH_LAYOUT_4POINT0        AV_CH_LAYOUT_4POINT0
#define CH_LAYOUT_2_2            AV_CH_LAYOUT_2_2
#define CH_LAYOUT_QUAD           AV_CH_LAYOUT_QUAD
#define CH_LAYOUT_5POINT0        AV_CH_LAYOUT_5POINT0
#define CH_LAYOUT_5POINT1        AV_CH_LAYOUT_5POINT1
#define CH_LAYOUT_5POINT0_BACK   AV_CH_LAYOUT_5POINT0_BACK
#define CH_LAYOUT_5POINT1_BACK   AV_CH_LAYOUT_5POINT1_BACK
#define CH_LAYOUT_7POINT0        AV_CH_LAYOUT_7POINT0
#define CH_LAYOUT_7POINT1        AV_CH_LAYOUT_7POINT1
#define CH_LAYOUT_7POINT1_WIDE   AV_CH_LAYOUT_7POINT1_WIDE
#define CH_LAYOUT_STEREO_DOWNMIX AV_CH_LAYOUT_STEREO_DOWNMIX
#endif

/* in bytes */
#define AVCODEC_MAX_AUDIO_FRAME_SIZE 192000 // 1 second of 48khz 32bit audio

/**
 * Required number of additionally allocated bytes at the end of the input bitstream for decoding.
 * This is mainly needed because some optimized bitstream readers read
 * 32 or 64 bit at once and could read over the end.<br>
 * Note: If the first 23 bits of the additional bytes are not 0, then damaged
 * MPEG bitstreams could cause overread and segfault.
 */
#define FF_INPUT_BUFFER_PADDING_SIZE 16

/**
 * minimum encoding buffer size
 * Used to avoid some checks during header writing.
 */
#define FF_MIN_BUFFER_SIZE 16384


/**
 * motion estimation type.
 */
enum Motion_Est_ID {
    ME_ZERO = 1,    ///< no search, that is use 0,0 vector whenever one is needed
    ME_FULL,
    ME_LOG,
    ME_PHODS,
    ME_EPZS,        ///< enhanced predictive zonal search
    ME_X1,          ///< reserved for experiments
    ME_HEX,         ///< hexagon based search
    ME_UMH,         ///< uneven multi-hexagon search
    ME_ITER,        ///< iterative search
    ME_TESA,        ///< transformed exhaustive search algorithm
};

enum AVDiscard{
    /* We leave some space between them for extensions (drop some
     * keyframes for intra-only or drop just some bidir frames). */
    AVDISCARD_NONE   =-16, ///< discard nothing
    AVDISCARD_DEFAULT=  0, ///< discard useless packets like 0 size packets in avi
    AVDISCARD_NONREF =  8, ///< discard all non reference
    AVDISCARD_BIDIR  = 16, ///< discard all bidirectional frames
    AVDISCARD_NONKEY = 32, ///< discard all frames except keyframes
    AVDISCARD_ALL    = 48, ///< discard all
};

enum AVColorPrimaries{
    AVCOL_PRI_BT709      =1, ///< also ITU-R BT1361 / IEC 61966-2-4 / SMPTE RP177 Annex B
    AVCOL_PRI_UNSPECIFIED=2,
    AVCOL_PRI_BT470M     =4,
    AVCOL_PRI_BT470BG    =5, ///< also ITU-R BT601-6 625 / ITU-R BT1358 625 / ITU-R BT1700 625 PAL & SECAM
    AVCOL_PRI_SMPTE170M  =6, ///< also ITU-R BT601-6 525 / ITU-R BT1358 525 / ITU-R BT1700 NTSC
    AVCOL_PRI_SMPTE240M  =7, ///< functionally identical to above
    AVCOL_PRI_FILM       =8,
    AVCOL_PRI_NB           , ///< Not part of ABI
};

enum AVColorTransferCharacteristic{
    AVCOL_TRC_BT709      =1, ///< also ITU-R BT1361
    AVCOL_TRC_UNSPECIFIED=2,
    AVCOL_TRC_GAMMA22    =4, ///< also ITU-R BT470M / ITU-R BT1700 625 PAL & SECAM
    AVCOL_TRC_GAMMA28    =5, ///< also ITU-R BT470BG
    AVCOL_TRC_SMPTE240M  =7,
    AVCOL_TRC_NB           , ///< Not part of ABI
};

enum AVColorSpace{
    AVCOL_SPC_RGB        =0,
    AVCOL_SPC_BT709      =1, ///< also ITU-R BT1361 / IEC 61966-2-4 xvYCC709 / SMPTE RP177 Annex B
    AVCOL_SPC_UNSPECIFIED=2,
    AVCOL_SPC_FCC        =4,
    AVCOL_SPC_BT470BG    =5, ///< also ITU-R BT601-6 625 / ITU-R BT1358 625 / ITU-R BT1700 625 PAL & SECAM / IEC 61966-2-4 xvYCC601
    AVCOL_SPC_SMPTE170M  =6, ///< also ITU-R BT601-6 525 / ITU-R BT1358 525 / ITU-R BT1700 NTSC / functionally identical to above
    AVCOL_SPC_SMPTE240M  =7,
    AVCOL_SPC_YCGCO      =8,
    AVCOL_SPC_NB           , ///< Not part of ABI
};

enum AVColorRange{
    AVCOL_RANGE_UNSPECIFIED=0,
    AVCOL_RANGE_MPEG       =1, ///< the normal 219*2^(n-8) "MPEG" YUV ranges
    AVCOL_RANGE_JPEG       =2, ///< the normal     2^n-1   "JPEG" YUV ranges
    AVCOL_RANGE_NB           , ///< Not part of ABI
};

/**
 *  X   X      3 4 X      X are luma samples,
 *             1 2        1-6 are possible chroma positions
 *  X   X      5 6 X      0 is undefined/unknown position
 */
enum AVChromaLocation{
    AVCHROMA_LOC_UNSPECIFIED=0,
    AVCHROMA_LOC_LEFT       =1, ///< mpeg2/4, h264 default
    AVCHROMA_LOC_CENTER     =2, ///< mpeg1, jpeg, h263
    AVCHROMA_LOC_TOPLEFT    =3, ///< DV
    AVCHROMA_LOC_TOP        =4,
    AVCHROMA_LOC_BOTTOMLEFT =5,
    AVCHROMA_LOC_BOTTOM     =6,
    AVCHROMA_LOC_NB           , ///< Not part of ABI
};

#if FF_API_FLAC_GLOBAL_OPTS
/**
 * LPC analysis type
 */
enum AVLPCType {
    AV_LPC_TYPE_DEFAULT     = -1, ///< use the codec default LPC type
    AV_LPC_TYPE_NONE        =  0, ///< do not use LPC prediction or use all zero coefficients
    AV_LPC_TYPE_FIXED       =  1, ///< fixed LPC coefficients
    AV_LPC_TYPE_LEVINSON    =  2, ///< Levinson-Durbin recursion
    AV_LPC_TYPE_CHOLESKY    =  3, ///< Cholesky factorization
    AV_LPC_TYPE_NB              , ///< Not part of ABI
};
#endif

enum AVAudioServiceType {
    AV_AUDIO_SERVICE_TYPE_MAIN              = 0,
    AV_AUDIO_SERVICE_TYPE_EFFECTS           = 1,
    AV_AUDIO_SERVICE_TYPE_VISUALLY_IMPAIRED = 2,
    AV_AUDIO_SERVICE_TYPE_HEARING_IMPAIRED  = 3,
    AV_AUDIO_SERVICE_TYPE_DIALOGUE          = 4,
    AV_AUDIO_SERVICE_TYPE_COMMENTARY        = 5,
    AV_AUDIO_SERVICE_TYPE_EMERGENCY         = 6,
    AV_AUDIO_SERVICE_TYPE_VOICE_OVER        = 7,
    AV_AUDIO_SERVICE_TYPE_KARAOKE           = 8,
    AV_AUDIO_SERVICE_TYPE_NB                   , ///< Not part of ABI
};

typedef struct RcOverride{
    int start_frame;
    int end_frame;
    int qscale; // If this is 0 then quality_factor will be used instead.
    float quality_factor;
} RcOverride;

#define FF_MAX_B_FRAMES 16

/* encoding support
   These flags can be passed in AVCodecContext.flags before initialization.
   Note: Not everything is supported yet.
*/

#define CODEC_FLAG_QSCALE 0x0002  ///< Use fixed qscale.
#define CODEC_FLAG_4MV    0x0004  ///< 4 MV per MB allowed / advanced prediction for H.263.
#define CODEC_FLAG_QPEL   0x0010  ///< Use qpel MC.
#define CODEC_FLAG_GMC    0x0020  ///< Use GMC.
#define CODEC_FLAG_MV0    0x0040  ///< Always try a MB with MV=<0,0>.
/**
 * The parent program guarantees that the input for B-frames containing
 * streams is not written to for at least s->max_b_frames+1 frames, if
 * this is not set the input will be copied.
 */
#define CODEC_FLAG_INPUT_PRESERVED 0x0100
#define CODEC_FLAG_PASS1           0x0200   ///< Use internal 2pass ratecontrol in first pass mode.
#define CODEC_FLAG_PASS2           0x0400   ///< Use internal 2pass ratecontrol in second pass mode.
#define CODEC_FLAG_GRAY            0x2000   ///< Only decode/encode grayscale.
#define CODEC_FLAG_EMU_EDGE        0x4000   ///< Don't draw edges.
#define CODEC_FLAG_PSNR            0x8000   ///< error[?] variables will be set during encoding.
#define CODEC_FLAG_TRUNCATED       0x00010000 /** Input bitstream might be truncated at a random
                                                  location instead of only at frame boundaries. */
#define CODEC_FLAG_NORMALIZE_AQP  0x00020000 ///< Normalize adaptive quantization.
#define CODEC_FLAG_INTERLACED_DCT 0x00040000 ///< Use interlaced DCT.
#define CODEC_FLAG_LOW_DELAY      0x00080000 ///< Force low delay.
#define CODEC_FLAG_GLOBAL_HEADER  0x00400000 ///< Place global headers in extradata instead of every keyframe.
#define CODEC_FLAG_BITEXACT       0x00800000 ///< Use only bitexact stuff (except (I)DCT).
/* Fx : Flag for h263+ extra options */
#define CODEC_FLAG_AC_PRED        0x01000000 ///< H.263 advanced intra coding / MPEG-4 AC prediction
#define CODEC_FLAG_CBP_RD         0x04000000 ///< Use rate distortion optimization for cbp.
#define CODEC_FLAG_QP_RD          0x08000000 ///< Use rate distortion optimization for qp selectioon.
#define CODEC_FLAG_LOOP_FILTER    0x00000800 ///< loop filter
#define CODEC_FLAG_INTERLACED_ME  0x20000000 ///< interlaced motion estimation
#define CODEC_FLAG_CLOSED_GOP     0x80000000
#define CODEC_FLAG2_FAST          0x00000001 ///< Allow non spec compliant speedup tricks.
#define CODEC_FLAG2_STRICT_GOP    0x00000002 ///< Strictly enforce GOP size.
#define CODEC_FLAG2_NO_OUTPUT     0x00000004 ///< Skip bitstream encoding.
#define CODEC_FLAG2_LOCAL_HEADER  0x00000008 ///< Place global headers at every keyframe instead of in extradata.
#define CODEC_FLAG2_SKIP_RD       0x00004000 ///< RD optimal MB level residual skipping
#define CODEC_FLAG2_CHUNKS        0x00008000 ///< Input bitstream might be truncated at a packet boundaries instead of only at frame boundaries.
#define CODEC_FLAG2_SHOW_ALL      0x00400000 ///< Show all frames before the first keyframe
/**
 * @defgroup deprecated_flags Deprecated codec flags
 * Use corresponding private codec options instead.
 * @{
 */
#if FF_API_MPEGVIDEO_GLOBAL_OPTS
#define CODEC_FLAG_OBMC           0x00000001 ///< OBMC
#define CODEC_FLAG_H263P_AIV      0x00000008 ///< H.263 alternative inter VLC
#define CODEC_FLAG_PART   0x0080  ///< Use data partitioning.
#define CODEC_FLAG_ALT_SCAN       0x00100000 ///< Use alternate scan.
#define CODEC_FLAG_H263P_UMV      0x02000000 ///< unlimited motion vector
#define CODEC_FLAG_H263P_SLICE_STRUCT 0x10000000
#define CODEC_FLAG_SVCD_SCAN_OFFSET 0x40000000 ///< Will reserve space for SVCD scan offset user data.
#define CODEC_FLAG2_INTRA_VLC     0x00000800 ///< Use MPEG-2 intra VLC table.
#define CODEC_FLAG2_DROP_FRAME_TIMECODE 0x00002000 ///< timecode is in drop frame format.
#define CODEC_FLAG2_NON_LINEAR_QUANT 0x00010000 ///< Use MPEG-2 nonlinear quantizer.
#endif
#if FF_API_MJPEG_GLOBAL_OPTS
#define CODEC_FLAG_EXTERN_HUFF     0x1000   ///< Use external Huffman table (for MJPEG).
#endif
#if FF_API_X264_GLOBAL_OPTS
#define CODEC_FLAG2_BPYRAMID      0x00000010 ///< H.264 allow B-frames to be used as references.
#define CODEC_FLAG2_WPRED         0x00000020 ///< H.264 weighted biprediction for B-frames
#define CODEC_FLAG2_MIXED_REFS    0x00000040 ///< H.264 one reference per partition, as opposed to one reference per macroblock
#define CODEC_FLAG2_8X8DCT        0x00000080 ///< H.264 high profile 8x8 transform
#define CODEC_FLAG2_FASTPSKIP     0x00000100 ///< H.264 fast pskip
#define CODEC_FLAG2_AUD           0x00000200 ///< H.264 access unit delimiters
#define CODEC_FLAG2_BRDO          0x00000400 ///< B-frame rate-distortion optimization
#define CODEC_FLAG2_MBTREE        0x00040000 ///< Use macroblock tree ratecontrol (x264 only)
#define CODEC_FLAG2_PSY           0x00080000 ///< Use psycho visual optimizations.
#define CODEC_FLAG2_SSIM          0x00100000 ///< Compute SSIM during encoding, error[] values are undefined.
#define CODEC_FLAG2_INTRA_REFRESH 0x00200000 ///< Use periodic insertion of intra blocks instead of keyframes.
#endif
#if FF_API_SNOW_GLOBAL_OPTS
#define CODEC_FLAG2_MEMC_ONLY     0x00001000 ///< Only do ME/MC (I frames -> ref, P frame -> ME+MC).
#endif
#if FF_API_LAME_GLOBAL_OPTS
#define CODEC_FLAG2_BIT_RESERVOIR 0x00020000 ///< Use a bit reservoir when encoding if possible
#endif
/**
 * @}
 */

/* Unsupported options :
 *              Syntax Arithmetic coding (SAC)
 *              Reference Picture Selection
 *              Independent Segment Decoding */
/* /Fx */
/* codec capabilities */

#define CODEC_CAP_DRAW_HORIZ_BAND 0x0001 ///< Decoder can use draw_horiz_band callback.
/**
 * Codec uses get_buffer() for allocating buffers and supports custom allocators.
 * If not set, it might not use get_buffer() at all or use operations that
 * assume the buffer was allocated by avcodec_default_get_buffer.
 */
#define CODEC_CAP_DR1             0x0002
#if FF_API_PARSE_FRAME
/* If 'parse_only' field is true, then avcodec_parse_frame() can be used. */
#define CODEC_CAP_PARSE_ONLY      0x0004
#endif
#define CODEC_CAP_TRUNCATED       0x0008
/* Codec can export data for HW decoding (XvMC). */
#define CODEC_CAP_HWACCEL         0x0010
/**
 * Codec has a nonzero delay and needs to be fed with avpkt->data=NULL,
 * avpkt->size=0 at the end to get the delayed data until the decoder no longer
 * returns frames. If this is not set, the codec is guaranteed to never be fed
 * with NULL data.
 */
#define CODEC_CAP_DELAY           0x0020
/**
 * Codec can be fed a final frame with a smaller size.
 * This can be used to prevent truncation of the last audio samples.
 */
#define CODEC_CAP_SMALL_LAST_FRAME 0x0040
/**
 * Codec can export data for HW decoding (VDPAU).
 */
#define CODEC_CAP_HWACCEL_VDPAU    0x0080
/**
 * Codec can output multiple frames per AVPacket
 * Normally demuxers return one frame at a time, demuxers which do not do
 * are connected to a parser to split what they return into proper frames.
 * This flag is reserved to the very rare category of codecs which have a
 * bitstream that cannot be split into frames without timeconsuming
 * operations like full decoding. Demuxers carring such bitstreams thus
 * may return multiple frames in a packet. This has many disadvantages like
 * prohibiting stream copy in many cases thus it should only be considered
 * as a last resort.
 */
#define CODEC_CAP_SUBFRAMES        0x0100
/**
 * Codec is experimental and is thus avoided in favor of non experimental
 * encoders
 */
#define CODEC_CAP_EXPERIMENTAL     0x0200
/**
 * Codec should fill in channel configuration and samplerate instead of container
 */
#define CODEC_CAP_CHANNEL_CONF     0x0400

/**
 * Codec is able to deal with negative linesizes
 */
#define CODEC_CAP_NEG_LINESIZES    0x0800

/**
 * Codec supports frame-level multithreading.
 */
#define CODEC_CAP_FRAME_THREADS    0x1000
/**
 * Codec supports slice-based (or partition-based) multithreading.
 */
#define CODEC_CAP_SLICE_THREADS    0x2000
/**
 * Codec is lossless.
 */
#define CODEC_CAP_LOSSLESS         0x80000000

//The following defines may change, don't expect compatibility if you use them.
#define MB_TYPE_INTRA4x4   0x0001
#define MB_TYPE_INTRA16x16 0x0002 //FIXME H.264-specific
#define MB_TYPE_INTRA_PCM  0x0004 //FIXME H.264-specific
#define MB_TYPE_16x16      0x0008
#define MB_TYPE_16x8       0x0010
#define MB_TYPE_8x16       0x0020
#define MB_TYPE_8x8        0x0040
#define MB_TYPE_INTERLACED 0x0080
#define MB_TYPE_DIRECT2    0x0100 //FIXME
#define MB_TYPE_ACPRED     0x0200
#define MB_TYPE_GMC        0x0400
#define MB_TYPE_SKIP       0x0800
#define MB_TYPE_P0L0       0x1000
#define MB_TYPE_P1L0       0x2000
#define MB_TYPE_P0L1       0x4000
#define MB_TYPE_P1L1       0x8000
#define MB_TYPE_L0         (MB_TYPE_P0L0 | MB_TYPE_P1L0)
#define MB_TYPE_L1         (MB_TYPE_P0L1 | MB_TYPE_P1L1)
#define MB_TYPE_L0L1       (MB_TYPE_L0   | MB_TYPE_L1)
#define MB_TYPE_QUANT      0x00010000
#define MB_TYPE_CBP        0x00020000
//Note bits 24-31 are reserved for codec specific use (h264 ref0, mpeg1 0mv, ...)

/**
 * Pan Scan area.
 * This specifies the area which should be displayed.
 * Note there may be multiple such areas for one frame.
 */
typedef struct AVPanScan{
    /**
     * id
     * - encoding: Set by user.
     * - decoding: Set by libavcodec.
     */
    int id;

    /**
     * width and height in 1/16 pel
     * - encoding: Set by user.
     * - decoding: Set by libavcodec.
     */
    int width;
    int height;

    /**
     * position of the top left corner in 1/16 pel for up to 3 fields/frames
     * - encoding: Set by user.
     * - decoding: Set by libavcodec.
     */
    int16_t position[3][2];
}AVPanScan;

#define FF_QSCALE_TYPE_MPEG1 0
#define FF_QSCALE_TYPE_MPEG2 1
#define FF_QSCALE_TYPE_H264  2
#define FF_QSCALE_TYPE_VP56  3

#define FF_BUFFER_TYPE_INTERNAL 1
#define FF_BUFFER_TYPE_USER     2 ///< direct rendering buffers (image is (de)allocated by user)
#define FF_BUFFER_TYPE_SHARED   4 ///< Buffer from somewhere else; don't deallocate image (data/base), all other tables are not shared.
#define FF_BUFFER_TYPE_COPY     8 ///< Just a (modified) copy of some other buffer, don't deallocate anything.

#if FF_API_OLD_FF_PICT_TYPES
/* DEPRECATED, directly use the AV_PICTURE_TYPE_* enum values */
#define FF_I_TYPE  AV_PICTURE_TYPE_I  ///< Intra
#define FF_P_TYPE  AV_PICTURE_TYPE_P  ///< Predicted
#define FF_B_TYPE  AV_PICTURE_TYPE_B  ///< Bi-dir predicted
#define FF_S_TYPE  AV_PICTURE_TYPE_S  ///< S(GMC)-VOP MPEG4
#define FF_SI_TYPE AV_PICTURE_TYPE_SI ///< Switching Intra
#define FF_SP_TYPE AV_PICTURE_TYPE_SP ///< Switching Predicted
#define FF_BI_TYPE AV_PICTURE_TYPE_BI
#endif

#define FF_BUFFER_HINTS_VALID    0x01 // Buffer hints value is meaningful (if 0 ignore).
#define FF_BUFFER_HINTS_READABLE 0x02 // Codec will read from buffer.
#define FF_BUFFER_HINTS_PRESERVE 0x04 // User must not alter buffer content.
#define FF_BUFFER_HINTS_REUSABLE 0x08 // Codec will reuse the buffer (update).

enum AVPacketSideDataType {
    AV_PKT_DATA_PALETTE,
};

typedef struct AVPacket {
    /**
     * Presentation timestamp in AVStream->time_base units; the time at which
     * the decompressed packet will be presented to the user.
     * Can be AV_NOPTS_VALUE if it is not stored in the file.
     * pts MUST be larger or equal to dts as presentation cannot happen before
     * decompression, unless one wants to view hex dumps. Some formats misuse
     * the terms dts and pts/cts to mean something different. Such timestamps
     * must be converted to true pts/dts before they are stored in AVPacket.
     */
    int64_t pts;
    /**
     * Decompression timestamp in AVStream->time_base units; the time at which
     * the packet is decompressed.
     * Can be AV_NOPTS_VALUE if it is not stored in the file.
     */
    int64_t dts;
    uint8_t *data;
    int   size;
    int   stream_index;
    /**
     * A combination of AV_PKT_FLAG values
     */
    int   flags;
    /**
     * Additional packet data that can be provided by the container.
     * Packet can contain several types of side information.
     */
    struct {
        uint8_t *data;
        int      size;
        enum AVPacketSideDataType type;
    } *side_data;
    int side_data_elems;

    /**
     * Duration of this packet in AVStream->time_base units, 0 if unknown.
     * Equals next_pts - this_pts in presentation order.
     */
    int   duration;
    void  (*destruct)(struct AVPacket *);
    void  *priv;
    int64_t pos;                            ///< byte position in stream, -1 if unknown

    /**
     * Time difference in AVStream->time_base units from the pts of this
     * packet to the point at which the output from the decoder has converged
     * independent from the availability of previous frames. That is, the
     * frames are virtually identical no matter if decoding started from
     * the very first frame or from this keyframe.
     * Is AV_NOPTS_VALUE if unknown.
     * This field is not the display duration of the current packet.
     * This field has no meaning if the packet does not have AV_PKT_FLAG_KEY
     * set.
     *
     * The purpose of this field is to allow seeking in streams that have no
     * keyframes in the conventional sense. It corresponds to the
     * recovery point SEI in H.264 and match_time_delta in NUT. It is also
     * essential for some types of subtitle streams to ensure that all
     * subtitles are correctly displayed after seeking.
     */
    int64_t convergence_duration;
} AVPacket;
#define AV_PKT_FLAG_KEY     0x0001 ///< The packet contains a keyframe
#define AV_PKT_FLAG_CORRUPT 0x0002 ///< The packet content is corrupted

/**
 * Audio Video Frame.
 * New fields can be added to the end of AVFRAME with minor version
 * bumps. Removal, reordering and changes to existing fields require
 * a major version bump.
 * sizeof(AVFrame) must not be used outside libav*.
 */
typedef struct AVFrame {
    /**
     * pointer to the picture planes.
     * This might be different from the first allocated byte
     * - encoding:
     * - decoding:
     */
    uint8_t *data[4];
    int linesize[4];
    /**
     * pointer to the first allocated byte of the picture. Can be used in get_buffer/release_buffer.
     * This isn't used by libavcodec unless the default get/release_buffer() is used.
     * - encoding:
     * - decoding:
     */
    uint8_t *base[4];
    /**
     * 1 -> keyframe, 0-> not
     * - encoding: Set by libavcodec.
     * - decoding: Set by libavcodec.
     */
    int key_frame;

    /**
     * Picture type of the frame, see ?_TYPE below.
     * - encoding: Set by libavcodec. for coded_picture (and set by user for input).
     * - decoding: Set by libavcodec.
     */
    enum AVPictureType pict_type;

    /**
     * presentation timestamp in time_base units (time when frame should be shown to user)
     * If AV_NOPTS_VALUE then frame_rate = 1/time_base will be assumed.
     * - encoding: MUST be set by user.
     * - decoding: Set by libavcodec.
     */
    int64_t pts;

    /**
     * picture number in bitstream order
     * - encoding: set by
     * - decoding: Set by libavcodec.
     */
    int coded_picture_number;
    /**
     * picture number in display order
     * - encoding: set by
     * - decoding: Set by libavcodec.
     */
    int display_picture_number;

    /**
     * quality (between 1 (good) and FF_LAMBDA_MAX (bad))
     * - encoding: Set by libavcodec. for coded_picture (and set by user for input).
     * - decoding: Set by libavcodec.
     */
    int quality;

    /**
     * buffer age (1->was last buffer and dint change, 2->..., ...).
     * Set to INT_MAX if the buffer has not been used yet.
     * - encoding: unused
     * - decoding: MUST be set by get_buffer().
     */
    int age;

    /**
     * is this picture used as reference
     * The values for this are the same as the MpegEncContext.picture_structure
     * variable, that is 1->top field, 2->bottom field, 3->frame/both fields.
     * Set to 4 for delayed, non-reference frames.
     * - encoding: unused
     * - decoding: Set by libavcodec. (before get_buffer() call)).
     */
    int reference;

    /**
     * QP table
     * - encoding: unused
     * - decoding: Set by libavcodec.
     */
    int8_t *qscale_table;
    /**
     * QP store stride
     * - encoding: unused
     * - decoding: Set by libavcodec.
     */
    int qstride;

    /**
     * mbskip_table[mb]>=1 if MB didn't change
     * stride= mb_width = (width+15)>>4
     * - encoding: unused
     * - decoding: Set by libavcodec.
     */
    uint8_t *mbskip_table;

    /**
     * motion vector table
     * @code
     * example:
     * int mv_sample_log2= 4 - motion_subsample_log2;
     * int mb_width= (width+15)>>4;
     * int mv_stride= (mb_width << mv_sample_log2) + 1;
     * motion_val[direction][x + y*mv_stride][0->mv_x, 1->mv_y];
     * @endcode
     * - encoding: Set by user.
     * - decoding: Set by libavcodec.
     */
    int16_t (*motion_val[2])[2];

    /**
     * macroblock type table
     * mb_type_base + mb_width + 2
     * - encoding: Set by user.
     * - decoding: Set by libavcodec.
     */
    uint32_t *mb_type;

    /**
     * log2 of the size of the block which a single vector in motion_val represents:
     * (4->16x16, 3->8x8, 2-> 4x4, 1-> 2x2)
     * - encoding: unused
     * - decoding: Set by libavcodec.
     */
    uint8_t motion_subsample_log2;

    /**
     * for some private data of the user
     * - encoding: unused
     * - decoding: Set by user.
     */
    void *opaque;

    /**
     * error
     * - encoding: Set by libavcodec. if flags&CODEC_FLAG_PSNR.
     * - decoding: unused
     */
    uint64_t error[4];

    /**
     * type of the buffer (to keep track of who has to deallocate data[*])
     * - encoding: Set by the one who allocates it.
     * - decoding: Set by the one who allocates it.
     * Note: User allocated (direct rendering) & internal buffers cannot coexist currently.
     */
    int type;

    /**
     * When decoding, this signals how much the picture must be delayed.
     * extra_delay = repeat_pict / (2*fps)
     * - encoding: unused
     * - decoding: Set by libavcodec.
     */
    int repeat_pict;

    /**
     *
     */
    int qscale_type;

    /**
     * The content of the picture is interlaced.
     * - encoding: Set by user.
     * - decoding: Set by libavcodec. (default 0)
     */
    int interlaced_frame;

    /**
     * If the content is interlaced, is top field displayed first.
     * - encoding: Set by user.
     * - decoding: Set by libavcodec.
     */
    int top_field_first;

    /**
     * Pan scan.
     * - encoding: Set by user.
     * - decoding: Set by libavcodec.
     */
    AVPanScan *pan_scan;

    /**
     * Tell user application that palette has changed from previous frame.
     * - encoding: ??? (no palette-enabled encoder yet)
     * - decoding: Set by libavcodec. (default 0).
     */
    int palette_has_changed;

    /**
     * codec suggestion on buffer type if != 0
     * - encoding: unused
     * - decoding: Set by libavcodec. (before get_buffer() call)).
     */
    int buffer_hints;

    /**
     * DCT coefficients
     * - encoding: unused
     * - decoding: Set by libavcodec.
     */
    short *dct_coeff;

    /**
     * motion reference frame index
     * the order in which these are stored can depend on the codec.
     * - encoding: Set by user.
     * - decoding: Set by libavcodec.
     */
    int8_t *ref_index[2];

    /**
     * reordered opaque 64bit (generally an integer or a double precision float
     * PTS but can be anything).
     * The user sets AVCodecContext.reordered_opaque to represent the input at
     * that time,
     * the decoder reorders values as needed and sets AVFrame.reordered_opaque
     * to exactly one of the values provided by the user through AVCodecContext.reordered_opaque
     * @deprecated in favor of pkt_pts
     * - encoding: unused
     * - decoding: Read by user.
     */
    int64_t reordered_opaque;

    /**
     * hardware accelerator private data (FFmpeg-allocated)
     * - encoding: unused
     * - decoding: Set by libavcodec
     */
    void *hwaccel_picture_private;

    /**
     * reordered pts from the last AVPacket that has been input into the decoder
     * - encoding: unused
     * - decoding: Read by user.
     */
    int64_t pkt_pts;

    /**
     * dts from the last AVPacket that has been input into the decoder
     * - encoding: unused
     * - decoding: Read by user.
     */
    int64_t pkt_dts;

    /**
     * the AVCodecContext which ff_thread_get_buffer() was last called on
     * - encoding: Set by libavcodec.
     * - decoding: Set by libavcodec.
     */
    struct AVCodecContext *owner;

    /**
     * used by multithreading to store frame-specific info
     * - encoding: Set by libavcodec.
     * - decoding: Set by libavcodec.
     */
    void *thread_opaque;

    /**
     * frame timestamp estimated using various heuristics, in stream time base
     * - encoding: unused
     * - decoding: set by libavcodec, read by user.
     */
    int64_t best_effort_timestamp;

    /**
     * reordered pos from the last AVPacket that has been input into the decoder
     * - encoding: unused
     * - decoding: Read by user.
     */
    int64_t pkt_pos;

    /**
     * reordered sample aspect ratio for the video frame, 0/1 if unknown\unspecified
     * - encoding: unused
     * - decoding: Read by user.
     */
    AVRational sample_aspect_ratio;

    /**
     * width and height of the video frame
     * - encoding: unused
     * - decoding: Read by user.
     */
    int width, height;

    /**
     * format of the frame, -1 if unknown or unset
     * It should be cast to the corresponding enum (enum PixelFormat
     * for video, enum AVSampleFormat for audio)
     * - encoding: unused
     * - decoding: Read by user.
     */
    int format;

} AVFrame;

/**
 * main external API structure.
 * New fields can be added to the end with minor version bumps.
 * Removal, reordering and changes to existing fields require a major
 * version bump.
 * Please use AVOptions (av_opt* / av_set/get*()) to access these fields from user
 * applications.
 * sizeof(AVCodecContext) must not be used outside libav*.
 */
typedef struct AVCodecContext {
    /**
     * information on struct for av_log
     * - set by avcodec_alloc_context
     */
    const AVClass *av_class;
    /**
     * the average bitrate
     * - encoding: Set by user; unused for constant quantizer encoding.
     * - decoding: Set by libavcodec. 0 or some bitrate if this info is available in the stream.
     */
    int bit_rate;

    /**
     * number of bits the bitstream is allowed to diverge from the reference.
     *           the reference can be CBR (for CBR pass1) or VBR (for pass2)
     * - encoding: Set by user; unused for constant quantizer encoding.
     * - decoding: unused
     */
    int bit_rate_tolerance;

    /**
     * CODEC_FLAG_*.
     * - encoding: Set by user.
     * - decoding: Set by user.
     */
    int flags;

    /**
     * Some codecs need additional format info. It is stored here.
     * If any muxer uses this then ALL demuxers/parsers AND encoders for the
     * specific codec MUST set it correctly otherwise stream copy breaks.
     * In general use of this field by muxers is not recommanded.
     * - encoding: Set by libavcodec.
     * - decoding: Set by libavcodec. (FIXME: Is this OK?)
     */
    int sub_id;

    /**
     * Motion estimation algorithm used for video coding.
     * 1 (zero), 2 (full), 3 (log), 4 (phods), 5 (epzs), 6 (x1), 7 (hex),
     * 8 (umh), 9 (iter), 10 (tesa) [7, 8, 10 are x264 specific, 9 is snow specific]
     * - encoding: MUST be set by user.
     * - decoding: unused
     */
    int me_method;

    /**
     * some codecs need / can use extradata like Huffman tables.
     * mjpeg: Huffman tables
     * rv10: additional flags
     * mpeg4: global headers (they can be in the bitstream or here)
     * The allocated memory should be FF_INPUT_BUFFER_PADDING_SIZE bytes larger
     * than extradata_size to avoid prolems if it is read with the bitstream reader.
     * The bytewise contents of extradata must not depend on the architecture or CPU endianness.
     * - encoding: Set/allocated/freed by libavcodec.
     * - decoding: Set/allocated/freed by user.
     */
    uint8_t *extradata;
    int extradata_size;

    /**
     * This is the fundamental unit of time (in seconds) in terms
     * of which frame timestamps are represented. For fixed-fps content,
     * timebase should be 1/framerate and timestamp increments should be
     * identically 1.
     * - encoding: MUST be set by user.
     * - decoding: Set by libavcodec.
     */
    AVRational time_base;

    /* video only */
    /**
     * picture width / height.
     * - encoding: MUST be set by user.
     * - decoding: Set by libavcodec.
     * Note: For compatibility it is possible to set this instead of
     * coded_width/height before decoding.
     */
    int width, height;

#define FF_ASPECT_EXTENDED 15

    /**
     * the number of pictures in a group of pictures, or 0 for intra_only
     * - encoding: Set by user.
     * - decoding: unused
     */
    int gop_size;

    /**
     * Pixel format, see PIX_FMT_xxx.
     * May be set by the demuxer if known from headers.
     * May be overriden by the decoder if it knows better.
     * - encoding: Set by user.
     * - decoding: Set by user if known, overridden by libavcodec if known
     */
    enum PixelFormat pix_fmt;

    /**
     * If non NULL, 'draw_horiz_band' is called by the libavcodec
     * decoder to draw a horizontal band. It improves cache usage. Not
     * all codecs can do that. You must check the codec capabilities
     * beforehand.
     * When multithreading is used, it may be called from multiple threads
     * at the same time; threads might draw different parts of the same AVFrame,
     * or multiple AVFrames, and there is no guarantee that slices will be drawn
     * in order.
     * The function is also used by hardware acceleration APIs.
     * It is called at least once during frame decoding to pass
     * the data needed for hardware render.
     * In that mode instead of pixel data, AVFrame points to
     * a structure specific to the acceleration API. The application
     * reads the structure and can change some fields to indicate progress
     * or mark state.
     * - encoding: unused
     * - decoding: Set by user.
     * @param height the height of the slice
     * @param y the y position of the slice
     * @param type 1->top field, 2->bottom field, 3->frame
     * @param offset offset into the AVFrame.data from which the slice should be read
     */
    void (*draw_horiz_band)(struct AVCodecContext *s,
                            const AVFrame *src, int offset[4],
                            int y, int type, int height);

    /* audio only */
    int sample_rate; ///< samples per second
    int channels;    ///< number of audio channels

    /**
     * audio sample format
     * - encoding: Set by user.
     * - decoding: Set by libavcodec.
     */
    enum AVSampleFormat sample_fmt;  ///< sample format

    /* The following data should not be initialized. */
    /**
     * Samples per packet, initialized when calling 'init'.
     */
    int frame_size;
    int frame_number;   ///< audio or video frame number

    /**
     * Number of frames the decoded output will be delayed relative to
     * the encoded input.
     * - encoding: Set by libavcodec.
     * - decoding: unused
     */
    int delay;

    /* - encoding parameters */
    float qcompress;  ///< amount of qscale change between easy & hard scenes (0.0-1.0)
    float qblur;      ///< amount of qscale smoothing over time (0.0-1.0)

    /**
     * minimum quantizer
     * - encoding: Set by user.
     * - decoding: unused
     */
    int qmin;

    /**
     * maximum quantizer
     * - encoding: Set by user.
     * - decoding: unused
     */
    int qmax;

    /**
     * maximum quantizer difference between frames
     * - encoding: Set by user.
     * - decoding: unused
     */
    int max_qdiff;

    /**
     * maximum number of B-frames between non-B-frames
     * Note: The output will be delayed by max_b_frames+1 relative to the input.
     * - encoding: Set by user.
     * - decoding: unused
     */
    int max_b_frames;

    /**
     * qscale factor between IP and B-frames
     * If > 0 then the last P-frame quantizer will be used (q= lastp_q*factor+offset).
     * If < 0 then normal ratecontrol will be done (q= -normal_q*factor+offset).
     * - encoding: Set by user.
     * - decoding: unused
     */
    float b_quant_factor;

    /** obsolete FIXME remove */
    int rc_strategy;
#define FF_RC_STRATEGY_XVID 1

    int b_frame_strategy;

    struct AVCodec *codec;

    void *priv_data;

    int rtp_payload_size;   /* The size of the RTP payload: the coder will  */
                            /* do its best to deliver a chunk with size     */
                            /* below rtp_payload_size, the chunk will start */
                            /* with a start code on some codecs like H.263. */
                            /* This doesn't take account of any particular  */
                            /* headers inside the transmitted RTP payload.  */


    /* The RTP callback: This function is called    */
    /* every time the encoder has a packet to send. */
    /* It depends on the encoder if the data starts */
    /* with a Start Code (it should). H.263 does.   */
    /* mb_nb contains the number of macroblocks     */
    /* encoded in the RTP payload.                  */
    void (*rtp_callback)(struct AVCodecContext *avctx, void *data, int size, int mb_nb);

    /* statistics, used for 2-pass encoding */
    int mv_bits;
    int header_bits;
    int i_tex_bits;
    int p_tex_bits;
    int i_count;
    int p_count;
    int skip_count;
    int misc_bits;

    /**
     * number of bits used for the previously encoded frame
     * - encoding: Set by libavcodec.
     * - decoding: unused
     */
    int frame_bits;

    /**
     * Private data of the user, can be used to carry app specific stuff.
     * - encoding: Set by user.
     * - decoding: Set by user.
     */
    void *opaque;

    char codec_name[32];
    enum AVMediaType codec_type; /* see AVMEDIA_TYPE_xxx */
    enum CodecID codec_id; /* see CODEC_ID_xxx */

    /**
     * fourcc (LSB first, so "ABCD" -> ('D'<<24) + ('C'<<16) + ('B'<<8) + 'A').
     * This is used to work around some encoder bugs.
     * A demuxer should set this to what is stored in the field used to identify the codec.
     * If there are multiple such fields in a container then the demuxer should choose the one
     * which maximizes the information about the used codec.
     * If the codec tag field in a container is larger than 32 bits then the demuxer should
     * remap the longer ID to 32 bits with a table or other structure. Alternatively a new
     * extra_codec_tag + size could be added but for this a clear advantage must be demonstrated
     * first.
     * - encoding: Set by user, if not then the default based on codec_id will be used.
     * - decoding: Set by user, will be converted to uppercase by libavcodec during init.
     */
    unsigned int codec_tag;

    /**
     * Work around bugs in encoders which sometimes cannot be detected automatically.
     * - encoding: Set by user
     * - decoding: Set by user
     */
    int workaround_bugs;
#define FF_BUG_AUTODETECT       1  ///< autodetection
#define FF_BUG_OLD_MSMPEG4      2
#define FF_BUG_XVID_ILACE       4
#define FF_BUG_UMP4             8
#define FF_BUG_NO_PADDING       16
#define FF_BUG_AMV              32
#define FF_BUG_AC_VLC           0  ///< Will be removed, libavcodec can now handle these non-compliant files by default.
#define FF_BUG_QPEL_CHROMA      64
#define FF_BUG_STD_QPEL         128
#define FF_BUG_QPEL_CHROMA2     256
#define FF_BUG_DIRECT_BLOCKSIZE 512
#define FF_BUG_EDGE             1024
#define FF_BUG_HPEL_CHROMA      2048
#define FF_BUG_DC_CLIP          4096
#define FF_BUG_MS               8192 ///< Work around various bugs in Microsoft's broken decoders.
#define FF_BUG_TRUNCATED       16384
//#define FF_BUG_FAKE_SCALABILITY 16 //Autodetection should work 100%.

    /**
     * luma single coefficient elimination threshold
     * - encoding: Set by user.
     * - decoding: unused
     */
    int luma_elim_threshold;

    /**
     * chroma single coeff elimination threshold
     * - encoding: Set by user.
     * - decoding: unused
     */
    int chroma_elim_threshold;

    /**
     * strictly follow the standard (MPEG4, ...).
     * - encoding: Set by user.
     * - decoding: Set by user.
     * Setting this to STRICT or higher means the encoder and decoder will
     * generally do stupid things, whereas setting it to unofficial or lower
     * will mean the encoder might produce output that is not supported by all
     * spec-compliant decoders. Decoders don't differentiate between normal,
     * unofficial and experimental (that is, they always try to decode things
     * when they can) unless they are explicitly asked to behave stupidly
     * (=strictly conform to the specs)
     */
    int strict_std_compliance;
#define FF_COMPLIANCE_VERY_STRICT   2 ///< Strictly conform to an older more strict version of the spec or reference software.
#define FF_COMPLIANCE_STRICT        1 ///< Strictly conform to all the things in the spec no matter what consequences.
#define FF_COMPLIANCE_NORMAL        0
#define FF_COMPLIANCE_UNOFFICIAL   -1 ///< Allow unofficial extensions
#define FF_COMPLIANCE_EXPERIMENTAL -2 ///< Allow nonstandardized experimental things.

    /**
     * qscale offset between IP and B-frames
     * - encoding: Set by user.
     * - decoding: unused
     */
    float b_quant_offset;

#if FF_API_ER
    /**
     * Error recognition; higher values will detect more errors but may
     * misdetect some more or less valid parts as errors.
     * - encoding: unused
     * - decoding: Set by user.
     */
    attribute_deprecated int error_recognition;
#define FF_ER_CAREFUL         1
#define FF_ER_COMPLIANT       2
#define FF_ER_AGGRESSIVE      3
#define FF_ER_VERY_AGGRESSIVE 4
#define FF_ER_EXPLODE         5
#endif /* FF_API_ER */

    /**
     * Called at the beginning of each frame to get a buffer for it.
     * If pic.reference is set then the frame will be read later by libavcodec.
     * avcodec_align_dimensions2() should be used to find the required width and
     * height, as they normally need to be rounded up to the next multiple of 16.
     * if CODEC_CAP_DR1 is not set then get_buffer() must call
     * avcodec_default_get_buffer() instead of providing buffers allocated by
     * some other means.
     * If frame multithreading is used and thread_safe_callbacks is set,
     * it may be called from a different thread, but not from more than one at once.
     * Does not need to be reentrant.
     * - encoding: unused
     * - decoding: Set by libavcodec, user can override.
     */
    int (*get_buffer)(struct AVCodecContext *c, AVFrame *pic);

    /**
     * Called to release buffers which were allocated with get_buffer.
     * A released buffer can be reused in get_buffer().
     * pic.data[*] must be set to NULL.
     * May be called from a different thread if frame multithreading is used,
     * but not by more than one thread at once, so does not need to be reentrant.
     * - encoding: unused
     * - decoding: Set by libavcodec, user can override.
     */
    void (*release_buffer)(struct AVCodecContext *c, AVFrame *pic);

    /**
     * Size of the frame reordering buffer in the decoder.
     * For MPEG-2 it is 1 IPB or 0 low delay IP.
     * - encoding: Set by libavcodec.
     * - decoding: Set by libavcodec.
     */
    int has_b_frames;

    /**
     * number of bytes per packet if constant and known or 0
     * Used by some WAV based audio codecs.
     */
    int block_align;

#if FF_API_PARSE_FRAME
    /**
     * If true, only parsing is done. The frame data is returned.
     * Only MPEG audio decoders support this now.
     * - encoding: unused
     * - decoding: Set by user
     */
    attribute_deprecated int parse_only;
#endif

    /**
     * 0-> h263 quant 1-> mpeg quant
     * - encoding: Set by user.
     * - decoding: unused
     */
    int mpeg_quant;

    /**
     * pass1 encoding statistics output buffer
     * - encoding: Set by libavcodec.
     * - decoding: unused
     */
    char *stats_out;

    /**
     * pass2 encoding statistics input buffer
     * Concatenated stuff from stats_out of pass1 should be placed here.
     * - encoding: Allocated/set/freed by user.
     * - decoding: unused
     */
    char *stats_in;

    /**
     * ratecontrol qmin qmax limiting method
     * 0-> clipping, 1-> use a nice continous function to limit qscale wthin qmin/qmax.
     * - encoding: Set by user.
     * - decoding: unused
     */
    float rc_qsquish;

    float rc_qmod_amp;
    int rc_qmod_freq;

    /**
     * ratecontrol override, see RcOverride
     * - encoding: Allocated/set/freed by user.
     * - decoding: unused
     */
    RcOverride *rc_override;
    int rc_override_count;

    /**
     * rate control equation
     * - encoding: Set by user
     * - decoding: unused
     */
    const char *rc_eq;

    /**
     * maximum bitrate
     * - encoding: Set by user.
     * - decoding: unused
     */
    int rc_max_rate;

    /**
     * minimum bitrate
     * - encoding: Set by user.
     * - decoding: unused
     */
    int rc_min_rate;

    /**
     * decoder bitstream buffer size
     * - encoding: Set by user.
     * - decoding: unused
     */
    int rc_buffer_size;
    float rc_buffer_aggressivity;

    /**
     * qscale factor between P and I-frames
     * If > 0 then the last p frame quantizer will be used (q= lastp_q*factor+offset).
     * If < 0 then normal ratecontrol will be done (q= -normal_q*factor+offset).
     * - encoding: Set by user.
     * - decoding: unused
     */
    float i_quant_factor;

    /**
     * qscale offset between P and I-frames
     * - encoding: Set by user.
     * - decoding: unused
     */
    float i_quant_offset;

    /**
     * initial complexity for pass1 ratecontrol
     * - encoding: Set by user.
     * - decoding: unused
     */
    float rc_initial_cplx;

    /**
     * DCT algorithm, see FF_DCT_* below
     * - encoding: Set by user.
     * - decoding: unused
     */
    int dct_algo;
#define FF_DCT_AUTO    0
#define FF_DCT_FASTINT 1
#define FF_DCT_INT     2
#define FF_DCT_MMX     3
#define FF_DCT_MLIB    4
#define FF_DCT_ALTIVEC 5
#define FF_DCT_FAAN    6

    /**
     * luminance masking (0-> disabled)
     * - encoding: Set by user.
     * - decoding: unused
     */
    float lumi_masking;

    /**
     * temporary complexity masking (0-> disabled)
     * - encoding: Set by user.
     * - decoding: unused
     */
    float temporal_cplx_masking;

    /**
     * spatial complexity masking (0-> disabled)
     * - encoding: Set by user.
     * - decoding: unused
     */
    float spatial_cplx_masking;

    /**
     * p block masking (0-> disabled)
     * - encoding: Set by user.
     * - decoding: unused
     */
    float p_masking;

    /**
     * darkness masking (0-> disabled)
     * - encoding: Set by user.
     * - decoding: unused
     */
    float dark_masking;

    /**
     * IDCT algorithm, see FF_IDCT_* below.
     * - encoding: Set by user.
     * - decoding: Set by user.
     */
    int idct_algo;
#define FF_IDCT_AUTO          0
#define FF_IDCT_INT           1
#define FF_IDCT_SIMPLE        2
#define FF_IDCT_SIMPLEMMX     3
#define FF_IDCT_LIBMPEG2MMX   4
#define FF_IDCT_PS2           5
#define FF_IDCT_MLIB          6
#define FF_IDCT_ARM           7
#define FF_IDCT_ALTIVEC       8
#define FF_IDCT_SH4           9
#define FF_IDCT_SIMPLEARM     10
#define FF_IDCT_H264          11
#define FF_IDCT_VP3           12
#define FF_IDCT_IPP           13
#define FF_IDCT_XVIDMMX       14
#define FF_IDCT_CAVS          15
#define FF_IDCT_SIMPLEARMV5TE 16
#define FF_IDCT_SIMPLEARMV6   17
#define FF_IDCT_SIMPLEVIS     18
#define FF_IDCT_WMV2          19
#define FF_IDCT_FAAN          20
#define FF_IDCT_EA            21
#define FF_IDCT_SIMPLENEON    22
#define FF_IDCT_SIMPLEALPHA   23
#define FF_IDCT_BINK          24

    /**
     * slice count
     * - encoding: Set by libavcodec.
     * - decoding: Set by user (or 0).
     */
    int slice_count;
    /**
     * slice offsets in the frame in bytes
     * - encoding: Set/allocated by libavcodec.
     * - decoding: Set/allocated by user (or NULL).
     */
    int *slice_offset;

    /**
     * error concealment flags
     * - encoding: unused
     * - decoding: Set by user.
     */
    int error_concealment;
#define FF_EC_GUESS_MVS   1
#define FF_EC_DEBLOCK     2

    /**
     * dsp_mask could be add used to disable unwanted CPU features
     * CPU features (i.e. MMX, SSE. ...)
     *
     * With the FORCE flag you may instead enable given CPU features.
     * (Dangerous: Usable in case of misdetection, improper usage however will
     * result into program crash.)
     */
    unsigned dsp_mask;

    /**
     * bits per sample/pixel from the demuxer (needed for huffyuv).
     * - encoding: Set by libavcodec.
     * - decoding: Set by user.
     */
     int bits_per_coded_sample;

    /**
     * prediction method (needed for huffyuv)
     * - encoding: Set by user.
     * - decoding: unused
     */
     int prediction_method;
#define FF_PRED_LEFT   0
#define FF_PRED_PLANE  1
#define FF_PRED_MEDIAN 2

    /**
     * sample aspect ratio (0 if unknown)
     * That is the width of a pixel divided by the height of the pixel.
     * Numerator and denominator must be relatively prime and smaller than 256 for some video standards.
     * - encoding: Set by user.
     * - decoding: Set by libavcodec.
     */
    AVRational sample_aspect_ratio;

    /**
     * the picture in the bitstream
     * - encoding: Set by libavcodec.
     * - decoding: Set by libavcodec.
     */
    AVFrame *coded_frame;

    /**
     * debug
     * - encoding: Set by user.
     * - decoding: Set by user.
     */
    int debug;
#define FF_DEBUG_PICT_INFO   1
#define FF_DEBUG_RC          2
#define FF_DEBUG_BITSTREAM   4
#define FF_DEBUG_MB_TYPE     8
#define FF_DEBUG_QP          16
#define FF_DEBUG_MV          32
#define FF_DEBUG_DCT_COEFF   0x00000040
#define FF_DEBUG_SKIP        0x00000080
#define FF_DEBUG_STARTCODE   0x00000100
#define FF_DEBUG_PTS         0x00000200
#define FF_DEBUG_ER          0x00000400
#define FF_DEBUG_MMCO        0x00000800
#define FF_DEBUG_BUGS        0x00001000
#define FF_DEBUG_VIS_QP      0x00002000
#define FF_DEBUG_VIS_MB_TYPE 0x00004000
#define FF_DEBUG_BUFFERS     0x00008000
#define FF_DEBUG_THREADS     0x00010000

    /**
     * debug
     * - encoding: Set by user.
     * - decoding: Set by user.
     */
    int debug_mv;
#define FF_DEBUG_VIS_MV_P_FOR  0x00000001 //visualize forward predicted MVs of P frames
#define FF_DEBUG_VIS_MV_B_FOR  0x00000002 //visualize forward predicted MVs of B frames
#define FF_DEBUG_VIS_MV_B_BACK 0x00000004 //visualize backward predicted MVs of B frames

    /**
     * error
     * - encoding: Set by libavcodec if flags&CODEC_FLAG_PSNR.
     * - decoding: unused
     */
    uint64_t error[4];

    /**
     * motion estimation comparison function
     * - encoding: Set by user.
     * - decoding: unused
     */
    int me_cmp;
    /**
     * subpixel motion estimation comparison function
     * - encoding: Set by user.
     * - decoding: unused
     */
    int me_sub_cmp;
    /**
     * macroblock comparison function (not supported yet)
     * - encoding: Set by user.
     * - decoding: unused
     */
    int mb_cmp;
    /**
     * interlaced DCT comparison function
     * - encoding: Set by user.
     * - decoding: unused
     */
    int ildct_cmp;
#define FF_CMP_SAD    0
#define FF_CMP_SSE    1
#define FF_CMP_SATD   2
#define FF_CMP_DCT    3
#define FF_CMP_PSNR   4
#define FF_CMP_BIT    5
#define FF_CMP_RD     6
#define FF_CMP_ZERO   7
#define FF_CMP_VSAD   8
#define FF_CMP_VSSE   9
#define FF_CMP_NSSE   10
#define FF_CMP_W53    11
#define FF_CMP_W97    12
#define FF_CMP_DCTMAX 13
#define FF_CMP_DCT264 14
#define FF_CMP_CHROMA 256

    /**
     * ME diamond size & shape
     * - encoding: Set by user.
     * - decoding: unused
     */
    int dia_size;

    /**
     * amount of previous MV predictors (2a+1 x 2a+1 square)
     * - encoding: Set by user.
     * - decoding: unused
     */
    int last_predictor_count;

    /**
     * prepass for motion estimation
     * - encoding: Set by user.
     * - decoding: unused
     */
    int pre_me;

    /**
     * motion estimation prepass comparison function
     * - encoding: Set by user.
     * - decoding: unused
     */
    int me_pre_cmp;

    /**
     * ME prepass diamond size & shape
     * - encoding: Set by user.
     * - decoding: unused
     */
    int pre_dia_size;

    /**
     * subpel ME quality
     * - encoding: Set by user.
     * - decoding: unused
     */
    int me_subpel_quality;

    /**
     * callback to negotiate the pixelFormat
     * @param fmt is the list of formats which are supported by the codec,
     * it is terminated by -1 as 0 is a valid format, the formats are ordered by quality.
     * The first is always the native one.
     * @return the chosen format
     * - encoding: unused
     * - decoding: Set by user, if not set the native format will be chosen.
     */
    enum PixelFormat (*get_format)(struct AVCodecContext *s, const enum PixelFormat * fmt);

    /**
     * DTG active format information (additional aspect ratio
     * information only used in DVB MPEG-2 transport streams)
     * 0 if not set.
     *
     * - encoding: unused
     * - decoding: Set by decoder.
     */
    int dtg_active_format;
#define FF_DTG_AFD_SAME         8
#define FF_DTG_AFD_4_3          9
#define FF_DTG_AFD_16_9         10
#define FF_DTG_AFD_14_9         11
#define FF_DTG_AFD_4_3_SP_14_9  13
#define FF_DTG_AFD_16_9_SP_14_9 14
#define FF_DTG_AFD_SP_4_3       15

    /**
     * maximum motion estimation search range in subpel units
     * If 0 then no limit.
     *
     * - encoding: Set by user.
     * - decoding: unused
     */
    int me_range;

    /**
     * intra quantizer bias
     * - encoding: Set by user.
     * - decoding: unused
     */
    int intra_quant_bias;
#define FF_DEFAULT_QUANT_BIAS 999999

    /**
     * inter quantizer bias
     * - encoding: Set by user.
     * - decoding: unused
     */
    int inter_quant_bias;

    /**
     * color table ID
     * - encoding: unused
     * - decoding: Which clrtable should be used for 8bit RGB images.
     *             Tables have to be stored somewhere. FIXME
     */
    int color_table_id;

    /**
     * internal_buffer count
     * Don't touch, used by libavcodec default_get_buffer().
     */
    int internal_buffer_count;

    /**
     * internal_buffers
     * Don't touch, used by libavcodec default_get_buffer().
     */
    void *internal_buffer;

    /**
     * Global quality for codecs which cannot change it per frame.
     * This should be proportional to MPEG-1/2/4 qscale.
     * - encoding: Set by user.
     * - decoding: unused
     */
    int global_quality;

#define FF_CODER_TYPE_VLC       0
#define FF_CODER_TYPE_AC        1
#define FF_CODER_TYPE_RAW       2
#define FF_CODER_TYPE_RLE       3
#define FF_CODER_TYPE_DEFLATE   4
    /**
     * coder type
     * - encoding: Set by user.
     * - decoding: unused
     */
    int coder_type;

    /**
     * context model
     * - encoding: Set by user.
     * - decoding: unused
     */
    int context_model;
#if 0
    /**
     *
     * - encoding: unused
     * - decoding: Set by user.
     */
    uint8_t * (*realloc)(struct AVCodecContext *s, uint8_t *buf, int buf_size);
#endif

    /**
     * slice flags
     * - encoding: unused
     * - decoding: Set by user.
     */
    int slice_flags;
#define SLICE_FLAG_CODED_ORDER    0x0001 ///< draw_horiz_band() is called in coded order instead of display
#define SLICE_FLAG_ALLOW_FIELD    0x0002 ///< allow draw_horiz_band() with field slices (MPEG2 field pics)
#define SLICE_FLAG_ALLOW_PLANE    0x0004 ///< allow draw_horiz_band() with 1 component at a time (SVQ1)

    /**
     * XVideo Motion Acceleration
     * - encoding: forbidden
     * - decoding: set by decoder
     */
    int xvmc_acceleration;

    /**
     * macroblock decision mode
     * - encoding: Set by user.
     * - decoding: unused
     */
    int mb_decision;
#define FF_MB_DECISION_SIMPLE 0        ///< uses mb_cmp
#define FF_MB_DECISION_BITS   1        ///< chooses the one which needs the fewest bits
#define FF_MB_DECISION_RD     2        ///< rate distortion

    /**
     * custom intra quantization matrix
     * - encoding: Set by user, can be NULL.
     * - decoding: Set by libavcodec.
     */
    uint16_t *intra_matrix;

    /**
     * custom inter quantization matrix
     * - encoding: Set by user, can be NULL.
     * - decoding: Set by libavcodec.
     */
    uint16_t *inter_matrix;

    /**
     * fourcc from the AVI stream header (LSB first, so "ABCD" -> ('D'<<24) + ('C'<<16) + ('B'<<8) + 'A').
     * This is used to work around some encoder bugs.
     * - encoding: unused
     * - decoding: Set by user, will be converted to uppercase by libavcodec during init.
     */
    unsigned int stream_codec_tag;

    /**
     * scene change detection threshold
     * 0 is default, larger means fewer detected scene changes.
     * - encoding: Set by user.
     * - decoding: unused
     */
    int scenechange_threshold;

    /**
     * minimum Lagrange multipler
     * - encoding: Set by user.
     * - decoding: unused
     */
    int lmin;

    /**
     * maximum Lagrange multipler
     * - encoding: Set by user.
     * - decoding: unused
     */
    int lmax;

#if FF_API_PALETTE_CONTROL
    /**
     * palette control structure
     * - encoding: ??? (no palette-enabled encoder yet)
     * - decoding: Set by user.
     */
    struct AVPaletteControl *palctrl;
#endif

    /**
     * noise reduction strength
     * - encoding: Set by user.
     * - decoding: unused
     */
    int noise_reduction;

    /**
     * Called at the beginning of a frame to get cr buffer for it.
     * Buffer type (size, hints) must be the same. libavcodec won't check it.
     * libavcodec will pass previous buffer in pic, function should return
     * same buffer or new buffer with old frame "painted" into it.
     * If pic.data[0] == NULL must behave like get_buffer().
     * if CODEC_CAP_DR1 is not set then reget_buffer() must call
     * avcodec_default_reget_buffer() instead of providing buffers allocated by
     * some other means.
     * - encoding: unused
     * - decoding: Set by libavcodec, user can override.
     */
    int (*reget_buffer)(struct AVCodecContext *c, AVFrame *pic);

    /**
     * Number of bits which should be loaded into the rc buffer before decoding starts.
     * - encoding: Set by user.
     * - decoding: unused
     */
    int rc_initial_buffer_occupancy;

    /**
     *
     * - encoding: Set by user.
     * - decoding: unused
     */
    int inter_threshold;

    /**
     * CODEC_FLAG2_*
     * - encoding: Set by user.
     * - decoding: Set by user.
     */
    int flags2;

    /**
     * Simulates errors in the bitstream to test error concealment.
     * - encoding: Set by user.
     * - decoding: unused
     */
    int error_rate;

#if FF_API_ANTIALIAS_ALGO
    /**
     * MP3 antialias algorithm, see FF_AA_* below.
     * - encoding: unused
     * - decoding: Set by user.
     */
    attribute_deprecated int antialias_algo;
#define FF_AA_AUTO    0
#define FF_AA_FASTINT 1 //not implemented yet
#define FF_AA_INT     2
#define FF_AA_FLOAT   3
#endif

    /**
     * quantizer noise shaping
     * - encoding: Set by user.
     * - decoding: unused
     */
    int quantizer_noise_shaping;

    /**
     * thread count
     * is used to decide how many independent tasks should be passed to execute()
     * - encoding: Set by user.
     * - decoding: Set by user.
     */
    int thread_count;

    /**
     * The codec may call this to execute several independent things.
     * It will return only after finishing all tasks.
     * The user may replace this with some multithreaded implementation,
     * the default implementation will execute the parts serially.
     * @param count the number of things to execute
     * - encoding: Set by libavcodec, user can override.
     * - decoding: Set by libavcodec, user can override.
     */
    int (*execute)(struct AVCodecContext *c, int (*func)(struct AVCodecContext *c2, void *arg), void *arg2, int *ret, int count, int size);

    /**
     * thread opaque
     * Can be used by execute() to store some per AVCodecContext stuff.
     * - encoding: set by execute()
     * - decoding: set by execute()
     */
    void *thread_opaque;

    /**
     * Motion estimation threshold below which no motion estimation is
     * performed, but instead the user specified motion vectors are used.
     *
     * - encoding: Set by user.
     * - decoding: unused
     */
     int me_threshold;

    /**
     * Macroblock threshold below which the user specified macroblock types will be used.
     * - encoding: Set by user.
     * - decoding: unused
     */
     int mb_threshold;

    /**
     * precision of the intra DC coefficient - 8
     * - encoding: Set by user.
     * - decoding: unused
     */
     int intra_dc_precision;

    /**
     * noise vs. sse weight for the nsse comparsion function
     * - encoding: Set by user.
     * - decoding: unused
     */
     int nsse_weight;

    /**
     * Number of macroblock rows at the top which are skipped.
     * - encoding: unused
     * - decoding: Set by user.
     */
     int skip_top;

    /**
     * Number of macroblock rows at the bottom which are skipped.
     * - encoding: unused
     * - decoding: Set by user.
     */
     int skip_bottom;

    /**
     * profile
     * - encoding: Set by user.
     * - decoding: Set by libavcodec.
     */
     int profile;
#define FF_PROFILE_UNKNOWN -99
#define FF_PROFILE_RESERVED -100

#define FF_PROFILE_AAC_MAIN 0
#define FF_PROFILE_AAC_LOW  1
#define FF_PROFILE_AAC_SSR  2
#define FF_PROFILE_AAC_LTP  3

#define FF_PROFILE_DTS         20
#define FF_PROFILE_DTS_ES      30
#define FF_PROFILE_DTS_96_24   40
#define FF_PROFILE_DTS_HD_HRA  50
#define FF_PROFILE_DTS_HD_MA   60

#define FF_PROFILE_MPEG2_422    0
#define FF_PROFILE_MPEG2_HIGH   1
#define FF_PROFILE_MPEG2_SS     2
#define FF_PROFILE_MPEG2_SNR_SCALABLE  3
#define FF_PROFILE_MPEG2_MAIN   4
#define FF_PROFILE_MPEG2_SIMPLE 5

#define FF_PROFILE_H264_CONSTRAINED  (1<<9)  // 8+1; constraint_set1_flag
#define FF_PROFILE_H264_INTRA        (1<<11) // 8+3; constraint_set3_flag

#define FF_PROFILE_H264_BASELINE             66
#define FF_PROFILE_H264_CONSTRAINED_BASELINE (66|FF_PROFILE_H264_CONSTRAINED)
#define FF_PROFILE_H264_MAIN                 77
#define FF_PROFILE_H264_EXTENDED             88
#define FF_PROFILE_H264_HIGH                 100
#define FF_PROFILE_H264_HIGH_10              110
#define FF_PROFILE_H264_HIGH_10_INTRA        (110|FF_PROFILE_H264_INTRA)
#define FF_PROFILE_H264_HIGH_422             122
#define FF_PROFILE_H264_HIGH_422_INTRA       (122|FF_PROFILE_H264_INTRA)
#define FF_PROFILE_H264_HIGH_444             144
#define FF_PROFILE_H264_HIGH_444_PREDICTIVE  244
#define FF_PROFILE_H264_HIGH_444_INTRA       (244|FF_PROFILE_H264_INTRA)
#define FF_PROFILE_H264_CAVLC_444            44

#define FF_PROFILE_VC1_SIMPLE   0
#define FF_PROFILE_VC1_MAIN     1
#define FF_PROFILE_VC1_COMPLEX  2
#define FF_PROFILE_VC1_ADVANCED 3

#define FF_PROFILE_MPEG4_SIMPLE                     0
#define FF_PROFILE_MPEG4_SIMPLE_SCALABLE            1
#define FF_PROFILE_MPEG4_CORE                       2
#define FF_PROFILE_MPEG4_MAIN                       3
#define FF_PROFILE_MPEG4_N_BIT                      4
#define FF_PROFILE_MPEG4_SCALABLE_TEXTURE           5
#define FF_PROFILE_MPEG4_SIMPLE_FACE_ANIMATION      6
#define FF_PROFILE_MPEG4_BASIC_ANIMATED_TEXTURE     7
#define FF_PROFILE_MPEG4_HYBRID                     8
#define FF_PROFILE_MPEG4_ADVANCED_REAL_TIME         9
#define FF_PROFILE_MPEG4_CORE_SCALABLE             10
#define FF_PROFILE_MPEG4_ADVANCED_CODING           11
#define FF_PROFILE_MPEG4_ADVANCED_CORE             12
#define FF_PROFILE_MPEG4_ADVANCED_SCALABLE_TEXTURE 13
#define FF_PROFILE_MPEG4_SIMPLE_STUDIO             14
#define FF_PROFILE_MPEG4_ADVANCED_SIMPLE           15

    /**
     * level
     * - encoding: Set by user.
     * - decoding: Set by libavcodec.
     */
     int level;
#define FF_LEVEL_UNKNOWN -99

    /**
     * low resolution decoding, 1-> 1/2 size, 2->1/4 size
     * - encoding: unused
     * - decoding: Set by user.
     */
     int lowres;

    /**
     * Bitstream width / height, may be different from width/height if lowres enabled.
     * - encoding: unused
     * - decoding: Set by user before init if known. Codec should override / dynamically change if needed.
     */
    int coded_width, coded_height;

    /**
     * frame skip threshold
     * - encoding: Set by user.
     * - decoding: unused
     */
    int frame_skip_threshold;

    /**
     * frame skip factor
     * - encoding: Set by user.
     * - decoding: unused
     */
    int frame_skip_factor;

    /**
     * frame skip exponent
     * - encoding: Set by user.
     * - decoding: unused
     */
    int frame_skip_exp;

    /**
     * frame skip comparison function
     * - encoding: Set by user.
     * - decoding: unused
     */
    int frame_skip_cmp;

    /**
     * Border processing masking, raises the quantizer for mbs on the borders
     * of the picture.
     * - encoding: Set by user.
     * - decoding: unused
     */
    float border_masking;

    /**
     * minimum MB lagrange multipler
     * - encoding: Set by user.
     * - decoding: unused
     */
    int mb_lmin;

    /**
     * maximum MB lagrange multipler
     * - encoding: Set by user.
     * - decoding: unused
     */
    int mb_lmax;

    /**
     *
     * - encoding: Set by user.
     * - decoding: unused
     */
    int me_penalty_compensation;

    /**
     *
     * - encoding: unused
     * - decoding: Set by user.
     */
    enum AVDiscard skip_loop_filter;

    /**
     *
     * - encoding: unused
     * - decoding: Set by user.
     */
    enum AVDiscard skip_idct;

    /**
     *
     * - encoding: unused
     * - decoding: Set by user.
     */
    enum AVDiscard skip_frame;

    /**
     *
     * - encoding: Set by user.
     * - decoding: unused
     */
    int bidir_refine;

    /**
     *
     * - encoding: Set by user.
     * - decoding: unused
     */
    int brd_scale;

#if FF_API_X264_GLOBAL_OPTS
    /**
     * constant rate factor - quality-based VBR - values ~correspond to qps
     * - encoding: Set by user.
     * - decoding: unused
     *   @deprecated use 'crf' libx264 private option
     */
    attribute_deprecated float crf;

    /**
     * constant quantization parameter rate control method
     * - encoding: Set by user.
     * - decoding: unused
     *   @deprecated use 'cqp' libx264 private option
     */
    attribute_deprecated int cqp;
#endif

    /**
     * minimum GOP size
     * - encoding: Set by user.
     * - decoding: unused
     */
    int keyint_min;

    /**
     * number of reference frames
     * - encoding: Set by user.
     * - decoding: Set by lavc.
     */
    int refs;

    /**
     * chroma qp offset from luma
     * - encoding: Set by user.
     * - decoding: unused
     */
    int chromaoffset;

#if FF_API_X264_GLOBAL_OPTS
    /**
     * Influences how often B-frames are used.
     * - encoding: Set by user.
     * - decoding: unused
     */
    attribute_deprecated int bframebias;
#endif

    /**
     * trellis RD quantization
     * - encoding: Set by user.
     * - decoding: unused
     */
    int trellis;

#if FF_API_X264_GLOBAL_OPTS
    /**
     * Reduce fluctuations in qp (before curve compression).
     * - encoding: Set by user.
     * - decoding: unused
     */
    attribute_deprecated float complexityblur;

    /**
     * in-loop deblocking filter alphac0 parameter
     * alpha is in the range -6...6
     * - encoding: Set by user.
     * - decoding: unused
     */
    attribute_deprecated int deblockalpha;

    /**
     * in-loop deblocking filter beta parameter
     * beta is in the range -6...6
     * - encoding: Set by user.
     * - decoding: unused
     */
    attribute_deprecated int deblockbeta;

    /**
     * macroblock subpartition sizes to consider - p8x8, p4x4, b8x8, i8x8, i4x4
     * - encoding: Set by user.
     * - decoding: unused
     */
    attribute_deprecated int partitions;
#define X264_PART_I4X4 0x001  /* Analyze i4x4 */
#define X264_PART_I8X8 0x002  /* Analyze i8x8 (requires 8x8 transform) */
#define X264_PART_P8X8 0x010  /* Analyze p16x8, p8x16 and p8x8 */
#define X264_PART_P4X4 0x020  /* Analyze p8x4, p4x8, p4x4 */
#define X264_PART_B8X8 0x100  /* Analyze b16x8, b8x16 and b8x8 */

    /**
     * direct MV prediction mode - 0 (none), 1 (spatial), 2 (temporal), 3 (auto)
     * - encoding: Set by user.
     * - decoding: unused
     */
    attribute_deprecated int directpred;
#endif

    /**
     * Audio cutoff bandwidth (0 means "automatic")
     * - encoding: Set by user.
     * - decoding: unused
     */
    int cutoff;

    /**
     * Multiplied by qscale for each frame and added to scene_change_score.
     * - encoding: Set by user.
     * - decoding: unused
     */
    int scenechange_factor;

    /**
     *
     * Note: Value depends upon the compare function used for fullpel ME.
     * - encoding: Set by user.
     * - decoding: unused
     */
    int mv0_threshold;

    /**
     * Adjusts sensitivity of b_frame_strategy 1.
     * - encoding: Set by user.
     * - decoding: unused
     */
    int b_sensitivity;

    /**
     * - encoding: Set by user.
     * - decoding: unused
     */
    int compression_level;
#define FF_COMPRESSION_DEFAULT -1

    /**
     * - encoding: Set by user.
     * - decoding: unused
     */
    int min_prediction_order;

    /**
     * - encoding: Set by user.
     * - decoding: unused
     */
    int max_prediction_order;

#if FF_API_FLAC_GLOBAL_OPTS
    /**
     * @name FLAC options
     * @deprecated Use FLAC encoder private options instead.
     * @{
     */

    /**
     * LPC coefficient precision - used by FLAC encoder
     * - encoding: Set by user.
     * - decoding: unused
     */
    attribute_deprecated int lpc_coeff_precision;

    /**
     * search method for selecting prediction order
     * - encoding: Set by user.
     * - decoding: unused
     */
    attribute_deprecated int prediction_order_method;

    /**
     * - encoding: Set by user.
     * - decoding: unused
     */
    attribute_deprecated int min_partition_order;

    /**
     * - encoding: Set by user.
     * - decoding: unused
     */
    attribute_deprecated int max_partition_order;
    /**
     * @}
     */
#endif

    /**
     * GOP timecode frame start number, in non drop frame format
     * - encoding: Set by user.
     * - decoding: unused
     */
    int64_t timecode_frame_start;

#if FF_API_REQUEST_CHANNELS
    /**
     * Decoder should decode to this many channels if it can (0 for default)
     * - encoding: unused
     * - decoding: Set by user.
     * @deprecated Deprecated in favor of request_channel_layout.
     */
    int request_channels;
#endif

#if FF_API_DRC_SCALE
    /**
     * Percentage of dynamic range compression to be applied by the decoder.
     * The default value is 1.0, corresponding to full compression.
     * - encoding: unused
     * - decoding: Set by user.
     * @deprecated use AC3 decoder private option instead.
     */
    attribute_deprecated float drc_scale;
#endif

    /**
     * opaque 64bit number (generally a PTS) that will be reordered and
     * output in AVFrame.reordered_opaque
     * @deprecated in favor of pkt_pts
     * - encoding: unused
     * - decoding: Set by user.
     */
    int64_t reordered_opaque;

    /**
     * Bits per sample/pixel of internal libavcodec pixel/sample format.
     * - encoding: set by user.
     * - decoding: set by libavcodec.
     */
    int bits_per_raw_sample;

    /**
     * Audio channel layout.
     * - encoding: set by user.
     * - decoding: set by user, may be overwritten by libavcodec.
     */
    int64_t channel_layout;

    /**
     * Request decoder to use this channel layout if it can (0 for default)
     * - encoding: unused
     * - decoding: Set by user.
     */
    int64_t request_channel_layout;

    /**
     * Ratecontrol attempt to use, at maximum, <value> of what can be used without an underflow.
     * - encoding: Set by user.
     * - decoding: unused.
     */
    float rc_max_available_vbv_use;

    /**
     * Ratecontrol attempt to use, at least, <value> times the amount needed to prevent a vbv overflow.
     * - encoding: Set by user.
     * - decoding: unused.
     */
    float rc_min_vbv_overflow_use;

    /**
     * Hardware accelerator in use
     * - encoding: unused.
     * - decoding: Set by libavcodec
     */
    struct AVHWAccel *hwaccel;

    /**
     * For some codecs, the time base is closer to the field rate than the frame rate.
     * Most notably, H.264 and MPEG-2 specify time_base as half of frame duration
     * if no telecine is used ...
     *
     * Set to time_base ticks per frame. Default 1, e.g., H.264/MPEG-2 set it to 2.
     */
    int ticks_per_frame;

    /**
     * Hardware accelerator context.
     * For some hardware accelerators, a global context needs to be
     * provided by the user. In that case, this holds display-dependent
     * data FFmpeg cannot instantiate itself. Please refer to the
     * FFmpeg HW accelerator documentation to know how to fill this
     * is. e.g. for VA API, this is a struct vaapi_context.
     * - encoding: unused
     * - decoding: Set by user
     */
    void *hwaccel_context;

    /**
     * Chromaticity coordinates of the source primaries.
     * - encoding: Set by user
     * - decoding: Set by libavcodec
     */
    enum AVColorPrimaries color_primaries;

    /**
     * Color Transfer Characteristic.
     * - encoding: Set by user
     * - decoding: Set by libavcodec
     */
    enum AVColorTransferCharacteristic color_trc;

    /**
     * YUV colorspace type.
     * - encoding: Set by user
     * - decoding: Set by libavcodec
     */
    enum AVColorSpace colorspace;

    /**
     * MPEG vs JPEG YUV range.
     * - encoding: Set by user
     * - decoding: Set by libavcodec
     */
    enum AVColorRange color_range;

    /**
     * This defines the location of chroma samples.
     * - encoding: Set by user
     * - decoding: Set by libavcodec
     */
    enum AVChromaLocation chroma_sample_location;

    /**
     * The codec may call this to execute several independent things.
     * It will return only after finishing all tasks.
     * The user may replace this with some multithreaded implementation,
     * the default implementation will execute the parts serially.
     * Also see avcodec_thread_init and e.g. the --enable-pthread configure option.
     * @param c context passed also to func
     * @param count the number of things to execute
     * @param arg2 argument passed unchanged to func
     * @param ret return values of executed functions, must have space for "count" values. May be NULL.
     * @param func function that will be called count times, with jobnr from 0 to count-1.
     *             threadnr will be in the range 0 to c->thread_count-1 < MAX_THREADS and so that no
     *             two instances of func executing at the same time will have the same threadnr.
     * @return always 0 currently, but code should handle a future improvement where when any call to func
     *         returns < 0 no further calls to func may be done and < 0 is returned.
     * - encoding: Set by libavcodec, user can override.
     * - decoding: Set by libavcodec, user can override.
     */
    int (*execute2)(struct AVCodecContext *c, int (*func)(struct AVCodecContext *c2, void *arg, int jobnr, int threadnr), void *arg2, int *ret, int count);

#if FF_API_X264_GLOBAL_OPTS
    /**
     * explicit P-frame weighted prediction analysis method
     * 0: off
     * 1: fast blind weighting (one reference duplicate with -1 offset)
     * 2: smart weighting (full fade detection analysis)
     * - encoding: Set by user.
     * - decoding: unused
     */
    attribute_deprecated int weighted_p_pred;

    /**
     * AQ mode
     * 0: Disabled
     * 1: Variance AQ (complexity mask)
     * 2: Auto-variance AQ (experimental)
     * - encoding: Set by user
     * - decoding: unused
     */
    attribute_deprecated int aq_mode;

    /**
     * AQ strength
     * Reduces blocking and blurring in flat and textured areas.
     * - encoding: Set by user
     * - decoding: unused
     */
    attribute_deprecated float aq_strength;

    /**
     * PSY RD
     * Strength of psychovisual optimization
     * - encoding: Set by user
     * - decoding: unused
     */
    attribute_deprecated float psy_rd;

    /**
     * PSY trellis
     * Strength of psychovisual optimization
     * - encoding: Set by user
     * - decoding: unused
     */
    attribute_deprecated float psy_trellis;

    /**
     * RC lookahead
     * Number of frames for frametype and ratecontrol lookahead
     * - encoding: Set by user
     * - decoding: unused
     */
    attribute_deprecated int rc_lookahead;

    /**
     * Constant rate factor maximum
     * With CRF encoding mode and VBV restrictions enabled, prevents quality from being worse
     * than crf_max, even if doing so would violate VBV restrictions.
     * - encoding: Set by user.
     * - decoding: unused
     */
    attribute_deprecated float crf_max;
#endif

    int log_level_offset;

#if FF_API_FLAC_GLOBAL_OPTS
    /**
     * Determines which LPC analysis algorithm to use.
     * - encoding: Set by user
     * - decoding: unused
     */
    attribute_deprecated enum AVLPCType lpc_type;

    /**
     * Number of passes to use for Cholesky factorization during LPC analysis
     * - encoding: Set by user
     * - decoding: unused
     */
    attribute_deprecated int lpc_passes;
#endif

    /**
     * Number of slices.
     * Indicates number of picture subdivisions. Used for parallelized
     * decoding.
     * - encoding: Set by user
     * - decoding: unused
     */
    int slices;

    /**
     * Header containing style information for text subtitles.
     * For SUBTITLE_ASS subtitle type, it should contain the whole ASS
     * [Script Info] and [V4+ Styles] section, plus the [Events] line and
     * the Format line following. It shouldn't include any Dialogue line.
     * - encoding: Set/allocated/freed by user (before avcodec_open())
     * - decoding: Set/allocated/freed by libavcodec (by avcodec_open())
     */
    uint8_t *subtitle_header;
    int subtitle_header_size;

    /**
     * Current packet as passed into the decoder, to avoid having
     * to pass the packet into every function. Currently only valid
     * inside lavc and get/release_buffer callbacks.
     * - decoding: set by avcodec_decode_*, read by get_buffer() for setting pkt_pts
     * - encoding: unused
     */
    AVPacket *pkt;

    /**
     * Whether this is a copy of the context which had init() called on it.
     * This is used by multithreading - shared tables and picture pointers
     * should be freed from the original context only.
     * - encoding: Set by libavcodec.
     * - decoding: Set by libavcodec.
     */
    int is_copy;

    /**
     * Which multithreading methods to use.
     * Use of FF_THREAD_FRAME will increase decoding delay by one frame per thread,
     * so clients which cannot provide future frames should not use it.
     *
     * - encoding: Set by user, otherwise the default is used.
     * - decoding: Set by user, otherwise the default is used.
     */
    int thread_type;
#define FF_THREAD_FRAME   1 ///< Decode more than one frame at once
#define FF_THREAD_SLICE   2 ///< Decode more than one part of a single frame at once

    /**
     * Which multithreading methods are in use by the codec.
     * - encoding: Set by libavcodec.
     * - decoding: Set by libavcodec.
     */
    int active_thread_type;

    /**
     * Set by the client if its custom get_buffer() callback can be called
     * from another thread, which allows faster multithreaded decoding.
     * draw_horiz_band() will be called from other threads regardless of this setting.
     * Ignored if the default get_buffer() is used.
     * - encoding: Set by user.
     * - decoding: Set by user.
     */
    int thread_safe_callbacks;

    /**
     * VBV delay coded in the last frame (in periods of a 27 MHz clock).
     * Used for compliant TS muxing.
     * - encoding: Set by libavcodec.
     * - decoding: unused.
     */
    uint64_t vbv_delay;

    /**
     * Type of service that the audio stream conveys.
     * - encoding: Set by user.
     * - decoding: Set by libavcodec.
     */
    enum AVAudioServiceType audio_service_type;

    /**
     * desired sample format
     * - encoding: Not used.
     * - decoding: Set by user.
     * Decoder will decode to this format if it can.
     */
    enum AVSampleFormat request_sample_fmt;

    /**
     * Error recognition; may misdetect some more or less valid parts as errors.
     * - encoding: unused
     * - decoding: Set by user.
     */
    int err_recognition;
#define AV_EF_CRCCHECK  (1<<0)
#define AV_EF_BITSTREAM (1<<1)
#define AV_EF_BUFFER    (1<<2)
#define AV_EF_EXPLODE   (1<<3)

    /**
     * Current statistics for PTS correction.
     * - decoding: maintained and used by libavcodec, not intended to be used by user apps
     * - encoding: unused
     */
    int64_t pts_correction_num_faulty_pts; /// Number of incorrect PTS values so far
    int64_t pts_correction_num_faulty_dts; /// Number of incorrect DTS values so far
    int64_t pts_correction_last_pts;       /// PTS of the last frame
    int64_t pts_correction_last_dts;       /// DTS of the last frame

} AVCodecContext;

/**
 * AVProfile.
 */
typedef struct AVProfile {
    int profile;
    const char *name; ///< short name for the profile
} AVProfile;

typedef struct AVCodecDefault AVCodecDefault;

/**
 * AVCodec.
 */
typedef struct AVCodec {
    /**
     * Name of the codec implementation.
     * The name is globally unique among encoders and among decoders (but an
     * encoder and a decoder can share the same name).
     * This is the primary way to find a codec from the user perspective.
     */
    const char *name;
    enum AVMediaType type;
    enum CodecID id;
    int priv_data_size;
    int (*init)(AVCodecContext *);
    int (*encode)(AVCodecContext *, uint8_t *buf, int buf_size, void *data);
    int (*close)(AVCodecContext *);
    int (*decode)(AVCodecContext *, void *outdata, int *outdata_size, AVPacket *avpkt);
    /**
     * Codec capabilities.
     * see CODEC_CAP_*
     */
    int capabilities;
    struct AVCodec *next;
    /**
     * Flush buffers.
     * Will be called when seeking
     */
    void (*flush)(AVCodecContext *);
    const AVRational *supported_framerates; ///< array of supported framerates, or NULL if any, array is terminated by {0,0}
    const enum PixelFormat *pix_fmts;       ///< array of supported pixel formats, or NULL if unknown, array is terminated by -1
    /**
     * Descriptive name for the codec, meant to be more human readable than name.
     * You should use the NULL_IF_CONFIG_SMALL() macro to define it.
     */
    const char *long_name;
    const int *supported_samplerates;       ///< array of supported audio samplerates, or NULL if unknown, array is terminated by 0
    const enum AVSampleFormat *sample_fmts; ///< array of supported sample formats, or NULL if unknown, array is terminated by -1
    const int64_t *channel_layouts;         ///< array of support channel layouts, or NULL if unknown. array is terminated by 0
    uint8_t max_lowres;                     ///< maximum value for lowres supported by the decoder
    const AVClass *priv_class;              ///< AVClass for the private context
    const AVProfile *profiles;              ///< array of recognized profiles, or NULL if unknown, array is terminated by {FF_PROFILE_UNKNOWN}

    /**
     * @name Frame-level threading support functions
     * @{
     */
    /**
     * If defined, called on thread contexts when they are created.
     * If the codec allocates writable tables in init(), re-allocate them here.
     * priv_data will be set to a copy of the original.
     */
    int (*init_thread_copy)(AVCodecContext *);
    /**
     * Copy necessary context variables from a previous thread context to the current one.
     * If not defined, the next thread will start automatically; otherwise, the codec
     * must call ff_thread_finish_setup().
     *
     * dst and src will (rarely) point to the same context, in which case memcpy should be skipped.
     */
    int (*update_thread_context)(AVCodecContext *dst, const AVCodecContext *src);
    /** @} */

    /**
     * Private codec-specific defaults.
     */
    const AVCodecDefault *defaults;

    /**
     * Initialize codec static data, called from avcodec_register().
     */
    void (*init_static_data)(struct AVCodec *codec);
} AVCodec;

/**
 * AVHWAccel.
 */
typedef struct AVHWAccel {
    /**
     * Name of the hardware accelerated codec.
     * The name is globally unique among encoders and among decoders (but an
     * encoder and a decoder can share the same name).
     */
    const char *name;

    /**
     * Type of codec implemented by the hardware accelerator.
     *
     * See AVMEDIA_TYPE_xxx
     */
    enum AVMediaType type;

    /**
     * Codec implemented by the hardware accelerator.
     *
     * See CODEC_ID_xxx
     */
    enum CodecID id;

    /**
     * Supported pixel format.
     *
     * Only hardware accelerated formats are supported here.
     */
    enum PixelFormat pix_fmt;

    /**
     * Hardware accelerated codec capabilities.
     * see FF_HWACCEL_CODEC_CAP_*
     */
    int capabilities;

    struct AVHWAccel *next;

    /**
     * Called at the beginning of each frame or field picture.
     *
     * Meaningful frame information (codec specific) is guaranteed to
     * be parsed at this point. This function is mandatory.
     *
     * Note that buf can be NULL along with buf_size set to 0.
     * Otherwise, this means the whole frame is available at this point.
     *
     * @param avctx the codec context
     * @param buf the frame data buffer base
     * @param buf_size the size of the frame in bytes
     * @return zero if successful, a negative value otherwise
     */
    int (*start_frame)(AVCodecContext *avctx, const uint8_t *buf, uint32_t buf_size);

    /**
     * Callback for each slice.
     *
     * Meaningful slice information (codec specific) is guaranteed to
     * be parsed at this point. This function is mandatory.
     *
     * @param avctx the codec context
     * @param buf the slice data buffer base
     * @param buf_size the size of the slice in bytes
     * @return zero if successful, a negative value otherwise
     */
    int (*decode_slice)(AVCodecContext *avctx, const uint8_t *buf, uint32_t buf_size);

    /**
     * Called at the end of each frame or field picture.
     *
     * The whole picture is parsed at this point and can now be sent
     * to the hardware accelerator. This function is mandatory.
     *
     * @param avctx the codec context
     * @return zero if successful, a negative value otherwise
     */
    int (*end_frame)(AVCodecContext *avctx);

    /**
     * Size of HW accelerator private data.
     *
     * Private data is allocated with av_mallocz() before
     * AVCodecContext.get_buffer() and deallocated after
     * AVCodecContext.release_buffer().
     */
    int priv_data_size;
} AVHWAccel;

/**
 * four components are given, that's all.
 * the last component is alpha
 */
typedef struct AVPicture {
    uint8_t *data[4];
    int linesize[4];       ///< number of bytes per line
} AVPicture;

#define AVPALETTE_SIZE 1024
#define AVPALETTE_COUNT 256
#if FF_API_PALETTE_CONTROL
/**
 * AVPaletteControl
 * This structure defines a method for communicating palette changes
 * between and demuxer and a decoder.
 *
 * @deprecated Use AVPacket to send palette changes instead.
 * This is totally broken.
 */
typedef struct AVPaletteControl {

    /* Demuxer sets this to 1 to indicate the palette has changed;
     * decoder resets to 0. */
    int palette_changed;

    /* 4-byte ARGB palette entries, stored in native byte order; note that
     * the individual palette components should be on a 8-bit scale; if
     * the palette data comes from an IBM VGA native format, the component
     * data is probably 6 bits in size and needs to be scaled. */
    unsigned int palette[AVPALETTE_COUNT];

} AVPaletteControl attribute_deprecated;
#endif

enum AVSubtitleType {
    SUBTITLE_NONE,

    SUBTITLE_BITMAP,                ///< A bitmap, pict will be set

    /**
     * Plain text, the text field must be set by the decoder and is
     * authoritative. ass and pict fields may contain approximations.
     */
    SUBTITLE_TEXT,

    /**
     * Formatted text, the ass field must be set by the decoder and is
     * authoritative. pict and text fields may contain approximations.
     */
    SUBTITLE_ASS,
};

typedef struct AVSubtitleRect {
    int x;         ///< top left corner  of pict, undefined when pict is not set
    int y;         ///< top left corner  of pict, undefined when pict is not set
    int w;         ///< width            of pict, undefined when pict is not set
    int h;         ///< height           of pict, undefined when pict is not set
    int nb_colors; ///< number of colors in pict, undefined when pict is not set

    /**
     * data+linesize for the bitmap of this subtitle.
     * can be set for text/ass as well once they where rendered
     */
    AVPicture pict;
    enum AVSubtitleType type;

    char *text;                     ///< 0 terminated plain UTF-8 text

    /**
     * 0 terminated ASS/SSA compatible event line.
     * The pressentation of this is unaffected by the other values in this
     * struct.
     */
    char *ass;
} AVSubtitleRect;

typedef struct AVSubtitle {
    uint16_t format; /* 0 = graphics */
    uint32_t start_display_time; /* relative to packet pts, in ms */
    uint32_t end_display_time; /* relative to packet pts, in ms */
    unsigned num_rects;
    AVSubtitleRect **rects;
    int64_t pts;    ///< Same as packet pts, in AV_TIME_BASE
} AVSubtitle;

/* packet functions */

/**
 * @deprecated use NULL instead
 */
attribute_deprecated void av_destruct_packet_nofree(AVPacket *pkt);

/**
 * Default packet destructor.
 */
void av_destruct_packet(AVPacket *pkt);

/**
 * Initialize optional fields of a packet with default values.
 *
 * @param pkt packet
 */
void av_init_packet(AVPacket *pkt);

/**
 * Allocate the payload of a packet and initialize its fields with
 * default values.
 *
 * @param pkt packet
 * @param size wanted payload size
 * @return 0 if OK, AVERROR_xxx otherwise
 */
int av_new_packet(AVPacket *pkt, int size);

/**
 * Reduce packet size, correctly zeroing padding
 *
 * @param pkt packet
 * @param size new size
 */
void av_shrink_packet(AVPacket *pkt, int size);

/**
 * Increase packet size, correctly zeroing padding
 *
 * @param pkt packet
 * @param grow_by number of bytes by which to increase the size of the packet
 */
int av_grow_packet(AVPacket *pkt, int grow_by);

/**
 * @warning This is a hack - the packet memory allocation stuff is broken. The
 * packet is allocated if it was not really allocated.
 */
int av_dup_packet(AVPacket *pkt);

/**
 * Free a packet.
 *
 * @param pkt packet to free
 */
void av_free_packet(AVPacket *pkt);

/**
 * Allocate new information of a packet.
 *
 * @param pkt packet
 * @param type side information type
 * @param size side information size
 * @return pointer to fresh allocated data or NULL otherwise
 */
uint8_t* av_packet_new_side_data(AVPacket *pkt, enum AVPacketSideDataType type,
                                 int size);

/**
 * Get side information from packet.
 *
 * @param pkt packet
 * @param type desired side information type
 * @param size pointer for side information size to store (optional)
 * @return pointer to data if present or NULL otherwise
 */
uint8_t* av_packet_get_side_data(AVPacket *pkt, enum AVPacketSideDataType type,
                                 int *size);

int av_packet_merge_side_data(AVPacket *pkt);

int av_packet_split_side_data(AVPacket *pkt);


/* resample.c */

struct ReSampleContext;
struct AVResampleContext;

typedef struct ReSampleContext ReSampleContext;

/**
 *  Initialize audio resampling context.
 *
 * @param output_channels  number of output channels
 * @param input_channels   number of input channels
 * @param output_rate      output sample rate
 * @param input_rate       input sample rate
 * @param sample_fmt_out   requested output sample format
 * @param sample_fmt_in    input sample format
 * @param filter_length    length of each FIR filter in the filterbank relative to the cutoff frequency
 * @param log2_phase_count log2 of the number of entries in the polyphase filterbank
 * @param linear           if 1 then the used FIR filter will be linearly interpolated
                           between the 2 closest, if 0 the closest will be used
 * @param cutoff           cutoff frequency, 1.0 corresponds to half the output sampling rate
 * @return allocated ReSampleContext, NULL if error occured
 */
ReSampleContext *av_audio_resample_init(int output_channels, int input_channels,
                                        int output_rate, int input_rate,
                                        enum AVSampleFormat sample_fmt_out,
                                        enum AVSampleFormat sample_fmt_in,
                                        int filter_length, int log2_phase_count,
                                        int linear, double cutoff);

int audio_resample(ReSampleContext *s, short *output, short *input, int nb_samples);

/**
 * Free resample context.
 *
 * @param s a non-NULL pointer to a resample context previously
 *          created with av_audio_resample_init()
 */
void audio_resample_close(ReSampleContext *s);


/**
 * Initialize an audio resampler.
 * Note, if either rate is not an integer then simply scale both rates up so they are.
 * @param filter_length length of each FIR filter in the filterbank relative to the cutoff freq
 * @param log2_phase_count log2 of the number of entries in the polyphase filterbank
 * @param linear If 1 then the used FIR filter will be linearly interpolated
                 between the 2 closest, if 0 the closest will be used
 * @param cutoff cutoff frequency, 1.0 corresponds to half the output sampling rate
 */
struct AVResampleContext *av_resample_init(int out_rate, int in_rate, int filter_length, int log2_phase_count, int linear, double cutoff);

/**
 * Resample an array of samples using a previously configured context.
 * @param src an array of unconsumed samples
 * @param consumed the number of samples of src which have been consumed are returned here
 * @param src_size the number of unconsumed samples available
 * @param dst_size the amount of space in samples available in dst
 * @param update_ctx If this is 0 then the context will not be modified, that way several channels can be resampled with the same context.
 * @return the number of samples written in dst or -1 if an error occurred
 */
int av_resample(struct AVResampleContext *c, short *dst, short *src, int *consumed, int src_size, int dst_size, int update_ctx);


/**
 * Compensate samplerate/timestamp drift. The compensation is done by changing
 * the resampler parameters, so no audible clicks or similar distortions occur
 * @param compensation_distance distance in output samples over which the compensation should be performed
 * @param sample_delta number of output samples which should be output less
 *
 * example: av_resample_compensate(c, 10, 500)
 * here instead of 510 samples only 500 samples would be output
 *
 * note, due to rounding the actual compensation might be slightly different,
 * especially if the compensation_distance is large and the in_rate used during init is small
 */
void av_resample_compensate(struct AVResampleContext *c, int sample_delta, int compensation_distance);
void av_resample_close(struct AVResampleContext *c);

/**
 * Allocate memory for a picture.  Call avpicture_free() to free it.
 *
 * @see avpicture_fill()
 *
 * @param picture the picture to be filled in
 * @param pix_fmt the format of the picture
 * @param width the width of the picture
 * @param height the height of the picture
 * @return zero if successful, a negative value if not
 */
int avpicture_alloc(AVPicture *picture, enum PixelFormat pix_fmt, int width, int height);

/**
 * Free a picture previously allocated by avpicture_alloc().
 * The data buffer used by the AVPicture is freed, but the AVPicture structure
 * itself is not.
 *
 * @param picture the AVPicture to be freed
 */
void avpicture_free(AVPicture *picture);

/**
 * Fill in the AVPicture fields.
 * The fields of the given AVPicture are filled in by using the 'ptr' address
 * which points to the image data buffer. Depending on the specified picture
 * format, one or multiple image data pointers and line sizes will be set.
 * If a planar format is specified, several pointers will be set pointing to
 * the different picture planes and the line sizes of the different planes
 * will be stored in the lines_sizes array.
 * Call with ptr == NULL to get the required size for the ptr buffer.
 *
 * To allocate the buffer and fill in the AVPicture fields in one call,
 * use avpicture_alloc().
 *
 * @param picture AVPicture whose fields are to be filled in
 * @param ptr Buffer which will contain or contains the actual image data
 * @param pix_fmt The format in which the picture data is stored.
 * @param width the width of the image in pixels
 * @param height the height of the image in pixels
 * @return size of the image data in bytes
 */
int avpicture_fill(AVPicture *picture, uint8_t *ptr,
                   enum PixelFormat pix_fmt, int width, int height);

/**
 * Copy pixel data from an AVPicture into a buffer.
 * The data is stored compactly, without any gaps for alignment or padding
 * which may be applied by avpicture_fill().
 *
 * @see avpicture_get_size()
 *
 * @param[in] src AVPicture containing image data
 * @param[in] pix_fmt The format in which the picture data is stored.
 * @param[in] width the width of the image in pixels.
 * @param[in] height the height of the image in pixels.
 * @param[out] dest A buffer into which picture data will be copied.
 * @param[in] dest_size The size of 'dest'.
 * @return The number of bytes written to dest, or a negative value (error code) on error.
 */
int avpicture_layout(const AVPicture* src, enum PixelFormat pix_fmt, int width, int height,
                     unsigned char *dest, int dest_size);

/**
 * Calculate the size in bytes that a picture of the given width and height
 * would occupy if stored in the given picture format.
 * Note that this returns the size of a compact representation as generated
 * by avpicture_layout(), which can be smaller than the size required for e.g.
 * avpicture_fill().
 *
 * @param pix_fmt the given picture format
 * @param width the width of the image
 * @param height the height of the image
 * @return Image data size in bytes or -1 on error (e.g. too large dimensions).
 */
int avpicture_get_size(enum PixelFormat pix_fmt, int width, int height);
void avcodec_get_chroma_sub_sample(enum PixelFormat pix_fmt, int *h_shift, int *v_shift);

/**
 * Get the name of a codec.
 * @return  a static string identifying the codec; never NULL
 */
const char *avcodec_get_name(enum CodecID id);

#if FF_API_GET_PIX_FMT_NAME
/**
 * Return the short name for a pixel format.
 *
 * \see av_get_pix_fmt(), av_get_pix_fmt_string().
 * @deprecated Deprecated in favor of av_get_pix_fmt_name().
 */
attribute_deprecated
const char *avcodec_get_pix_fmt_name(enum PixelFormat pix_fmt);
#endif

void avcodec_set_dimensions(AVCodecContext *s, int width, int height);

/**
 * Return a value representing the fourCC code associated to the
 * pixel format pix_fmt, or 0 if no associated fourCC code can be
 * found.
 */
unsigned int avcodec_pix_fmt_to_codec_tag(enum PixelFormat pix_fmt);

/**
 * Put a string representing the codec tag codec_tag in buf.
 *
 * @param buf_size size in bytes of buf
 * @return the length of the string that would have been generated if
 * enough space had been available, excluding the trailing null
 */
size_t av_get_codec_tag_string(char *buf, size_t buf_size, unsigned int codec_tag);

#define FF_LOSS_RESOLUTION  0x0001 /**< loss due to resolution change */
#define FF_LOSS_DEPTH       0x0002 /**< loss due to color depth change */
#define FF_LOSS_COLORSPACE  0x0004 /**< loss due to color space conversion */
#define FF_LOSS_ALPHA       0x0008 /**< loss of alpha bits */
#define FF_LOSS_COLORQUANT  0x0010 /**< loss due to color quantization */
#define FF_LOSS_CHROMA      0x0020 /**< loss of chroma (e.g. RGB to gray conversion) */

/**
 * Compute what kind of losses will occur when converting from one specific
 * pixel format to another.
 * When converting from one pixel format to another, information loss may occur.
 * For example, when converting from RGB24 to GRAY, the color information will
 * be lost. Similarly, other losses occur when converting from some formats to
 * other formats. These losses can involve loss of chroma, but also loss of
 * resolution, loss of color depth, loss due to the color space conversion, loss
 * of the alpha bits or loss due to color quantization.
 * avcodec_get_fix_fmt_loss() informs you about the various types of losses
 * which will occur when converting from one pixel format to another.
 *
 * @param[in] dst_pix_fmt destination pixel format
 * @param[in] src_pix_fmt source pixel format
 * @param[in] has_alpha Whether the source pixel format alpha channel is used.
 * @return Combination of flags informing you what kind of losses will occur
 * (maximum loss for an invalid dst_pix_fmt).
 */
int avcodec_get_pix_fmt_loss(enum PixelFormat dst_pix_fmt, enum PixelFormat src_pix_fmt,
                             int has_alpha);

/**
 * Find the best pixel format to convert to given a certain source pixel
 * format.  When converting from one pixel format to another, information loss
 * may occur.  For example, when converting from RGB24 to GRAY, the color
 * information will be lost. Similarly, other losses occur when converting from
 * some formats to other formats. avcodec_find_best_pix_fmt() searches which of
 * the given pixel formats should be used to suffer the least amount of loss.
 * The pixel formats from which it chooses one, are determined by the
 * pix_fmt_mask parameter.
 *
 * Note, only the first 64 pixel formats will fit in pix_fmt_mask.
 *
 * @code
 * src_pix_fmt = PIX_FMT_YUV420P;
 * pix_fmt_mask = (1 << PIX_FMT_YUV422P) | (1 << PIX_FMT_RGB24);
 * dst_pix_fmt = avcodec_find_best_pix_fmt(pix_fmt_mask, src_pix_fmt, alpha, &loss);
 * @endcode
 *
 * @param[in] pix_fmt_mask bitmask determining which pixel format to choose from
 * @param[in] src_pix_fmt source pixel format
 * @param[in] has_alpha Whether the source pixel format alpha channel is used.
 * @param[out] loss_ptr Combination of flags informing you what kind of losses will occur.
 * @return The best pixel format to convert to or -1 if none was found.
 */
enum PixelFormat avcodec_find_best_pix_fmt(int64_t pix_fmt_mask, enum PixelFormat src_pix_fmt,
                              int has_alpha, int *loss_ptr);

/**
 * Find the best pixel format to convert to given a certain source pixel
 * format and a selection of two destination pixel formats. When converting from
 * one pixel format to another, information loss may occur.  For example, when converting
 * from RGB24 to GRAY, the color information will be lost. Similarly, other losses occur when
 * converting from some formats to other formats. avcodec_find_best_pix_fmt2() selects which of
 * the given pixel formats should be used to suffer the least amount of loss.
 *
 * If one of the destination formats is PIX_FMT_NONE the other pixel format (if valid) will be
 * returned.
 *
 * @code
 * src_pix_fmt = PIX_FMT_YUV420P;
 * dst_pix_fmt1= PIX_FMT_RGB24;
 * dst_pix_fmt2= PIX_FMT_GRAY8;
 * dst_pix_fmt3= PIX_FMT_RGB8;
 * loss= FF_LOSS_CHROMA; // don't care about chroma loss, so chroma loss will be ignored.
 * dst_pix_fmt = avcodec_find_best_pix_fmt2(dst_pix_fmt1, dst_pix_fmt2, src_pix_fmt, alpha, &loss);
 * dst_pix_fmt = avcodec_find_best_pix_fmt2(dst_pix_fmt, dst_pix_fmt3, src_pix_fmt, alpha, &loss);
 * @endcode
 *
 * @param[in] dst_pix_fmt1 One of the two destination pixel formats to choose from
 * @param[in] dst_pix_fmt2 The other of the two destination pixel formats to choose from
 * @param[in] src_pix_fmt Source pixel format
 * @param[in] has_alpha Whether the source pixel format alpha channel is used.
 * @param[in, out] loss_ptr Combination of loss flags. In: selects which of the losses to ignore, i.e.
 *                               NULL or value of zero means we care about all losses. Out: the loss
 *                               that occurs when converting from src to selected dst pixel format.
 * @return The best pixel format to convert to or -1 if none was found.
 */
enum PixelFormat avcodec_find_best_pix_fmt2(enum PixelFormat dst_pix_fmt1, enum PixelFormat dst_pix_fmt2,
                                            enum PixelFormat src_pix_fmt, int has_alpha, int *loss_ptr);

#if FF_API_GET_ALPHA_INFO
#define FF_ALPHA_TRANSP       0x0001 /* image has some totally transparent pixels */
#define FF_ALPHA_SEMI_TRANSP  0x0002 /* image has some transparent pixels */

/**
 * Tell if an image really has transparent alpha values.
 * @return ored mask of FF_ALPHA_xxx constants
 */
attribute_deprecated
int img_get_alpha_info(const AVPicture *src,
                       enum PixelFormat pix_fmt, int width, int height);
#endif

/* deinterlace a picture */
/* deinterlace - if not supported return -1 */
int avpicture_deinterlace(AVPicture *dst, const AVPicture *src,
                          enum PixelFormat pix_fmt, int width, int height);

/* external high level API */

/**
 * If c is NULL, returns the first registered codec,
 * if c is non-NULL, returns the next registered codec after c,
 * or NULL if c is the last one.
 */
AVCodec *av_codec_next(AVCodec *c);

/**
 * Return the LIBAVCODEC_VERSION_INT constant.
 */
unsigned avcodec_version(void);

/**
 * Return the libavcodec build-time configuration.
 */
const char *avcodec_configuration(void);

/**
 * Return the libavcodec license.
 */
const char *avcodec_license(void);

#if FF_API_AVCODEC_INIT
/**
 * @deprecated this function is called automatically from avcodec_register()
 * and avcodec_register_all(), there is no need to call it manually
 */
attribute_deprecated
void avcodec_init(void);
#endif

/**
 * Register the codec codec and initialize libavcodec.
 *
 * @warning either this function or avcodec_register_all() must be called
 * before any other libavcodec functions.
 *
 * @see avcodec_register_all()
 */
void avcodec_register(AVCodec *codec);

/**
 * Find a registered encoder with a matching codec ID.
 *
 * @param id CodecID of the requested encoder
 * @return An encoder if one was found, NULL otherwise.
 */
AVCodec *avcodec_find_encoder(enum CodecID id);

/**
 * Find a registered encoder with the specified name.
 *
 * @param name name of the requested encoder
 * @return An encoder if one was found, NULL otherwise.
 */
AVCodec *avcodec_find_encoder_by_name(const char *name);

/**
 * Find a registered decoder with a matching codec ID.
 *
 * @param id CodecID of the requested decoder
 * @return A decoder if one was found, NULL otherwise.
 */
AVCodec *avcodec_find_decoder(enum CodecID id);

/**
 * Find a registered decoder with the specified name.
 *
 * @param name name of the requested decoder
 * @return A decoder if one was found, NULL otherwise.
 */
AVCodec *avcodec_find_decoder_by_name(const char *name);
void avcodec_string(char *buf, int buf_size, AVCodecContext *enc, int encode);

/**
 * Return a name for the specified profile, if available.
 *
 * @param codec the codec that is searched for the given profile
 * @param profile the profile value for which a name is requested
 * @return A name for the profile if found, NULL otherwise.
 */
const char *av_get_profile_name(const AVCodec *codec, int profile);

#if FF_API_ALLOC_CONTEXT
/**
 * Set the fields of the given AVCodecContext to default values.
 *
 * @param s The AVCodecContext of which the fields should be set to default values.
 * @deprecated use avcodec_get_context_defaults3
 */
attribute_deprecated
void avcodec_get_context_defaults(AVCodecContext *s);

/** THIS FUNCTION IS NOT YET PART OF THE PUBLIC API!
 *  we WILL change its arguments and name a few times! */
attribute_deprecated
void avcodec_get_context_defaults2(AVCodecContext *s, enum AVMediaType);
#endif

/**
 * Set the fields of the given AVCodecContext to default values corresponding
 * to the given codec (defaults may be codec-dependent).
 *
 * Do not call this function if a non-NULL codec has been passed
 * to avcodec_alloc_context3() that allocated this AVCodecContext.
 * If codec is non-NULL, it is illegal to call avcodec_open2() with a
 * different codec on this AVCodecContext.
 */
int avcodec_get_context_defaults3(AVCodecContext *s, AVCodec *codec);

#if FF_API_ALLOC_CONTEXT
/**
 * Allocate an AVCodecContext and set its fields to default values.  The
 * resulting struct can be deallocated by simply calling av_free().
 *
 * @return An AVCodecContext filled with default values or NULL on failure.
 * @see avcodec_get_context_defaults
 *
 * @deprecated use avcodec_alloc_context3()
 */
attribute_deprecated
AVCodecContext *avcodec_alloc_context(void);

/** THIS FUNCTION IS NOT YET PART OF THE PUBLIC API!
 *  we WILL change its arguments and name a few times! */
attribute_deprecated
AVCodecContext *avcodec_alloc_context2(enum AVMediaType);
#endif

/**
 * Allocate an AVCodecContext and set its fields to default values.  The
 * resulting struct can be deallocated by simply calling av_free().
 *
 * @param codec if non-NULL, allocate private data and initialize defaults
 *              for the given codec. It is illegal to then call avcodec_open()
 *              with a different codec.
 *
 * @return An AVCodecContext filled with default values or NULL on failure.
 * @see avcodec_get_context_defaults
 */
AVCodecContext *avcodec_alloc_context3(AVCodec *codec);

/**
 * Copy the settings of the source AVCodecContext into the destination
 * AVCodecContext. The resulting destination codec context will be
 * unopened, i.e. you are required to call avcodec_open() before you
 * can use this AVCodecContext to decode/encode video/audio data.
 *
 * @param dest target codec context, should be initialized with
 *             avcodec_alloc_context3(), but otherwise uninitialized
 * @param src source codec context
 * @return AVERROR() on error (e.g. memory allocation error), 0 on success
 */
int avcodec_copy_context(AVCodecContext *dest, const AVCodecContext *src);

/**
 * Set the fields of the given AVFrame to default values.
 *
 * @param pic The AVFrame of which the fields should be set to default values.
 */
void avcodec_get_frame_defaults(AVFrame *pic);

/**
 * Allocate an AVFrame and set its fields to default values.  The resulting
 * struct can be deallocated by simply calling av_free().
 *
 * @return An AVFrame filled with default values or NULL on failure.
 * @see avcodec_get_frame_defaults
 */
AVFrame *avcodec_alloc_frame(void);

int avcodec_default_get_buffer(AVCodecContext *s, AVFrame *pic);
void avcodec_default_release_buffer(AVCodecContext *s, AVFrame *pic);
int avcodec_default_reget_buffer(AVCodecContext *s, AVFrame *pic);

/**
 * Return the amount of padding in pixels which the get_buffer callback must
 * provide around the edge of the image for codecs which do not have the
 * CODEC_FLAG_EMU_EDGE flag.
 *
 * @return Required padding in pixels.
 */
unsigned avcodec_get_edge_width(void);
/**
 * Modify width and height values so that they will result in a memory
 * buffer that is acceptable for the codec if you do not use any horizontal
 * padding.
 *
 * May only be used if a codec with CODEC_CAP_DR1 has been opened.
 * If CODEC_FLAG_EMU_EDGE is not set, the dimensions must have been increased
 * according to avcodec_get_edge_width() before.
 */
void avcodec_align_dimensions(AVCodecContext *s, int *width, int *height);
/**
 * Modify width and height values so that they will result in a memory
 * buffer that is acceptable for the codec if you also ensure that all
 * line sizes are a multiple of the respective linesize_align[i].
 *
 * May only be used if a codec with CODEC_CAP_DR1 has been opened.
 * If CODEC_FLAG_EMU_EDGE is not set, the dimensions must have been increased
 * according to avcodec_get_edge_width() before.
 */
void avcodec_align_dimensions2(AVCodecContext *s, int *width, int *height,
                               int linesize_align[4]);

enum PixelFormat avcodec_default_get_format(struct AVCodecContext *s, const enum PixelFormat * fmt);

#if FF_API_THREAD_INIT
/**
 * @deprecated Set s->thread_count before calling avcodec_open() instead of calling this.
 */
attribute_deprecated
int avcodec_thread_init(AVCodecContext *s, int thread_count);
#endif

int avcodec_default_execute(AVCodecContext *c, int (*func)(AVCodecContext *c2, void *arg2),void *arg, int *ret, int count, int size);
int avcodec_default_execute2(AVCodecContext *c, int (*func)(AVCodecContext *c2, void *arg2, int, int),void *arg, int *ret, int count);
//FIXME func typedef

#if FF_API_AVCODEC_OPEN
/**
 * Initialize the AVCodecContext to use the given AVCodec. Prior to using this
 * function the context has to be allocated.
 *
 * The functions avcodec_find_decoder_by_name(), avcodec_find_encoder_by_name(),
 * avcodec_find_decoder() and avcodec_find_encoder() provide an easy way for
 * retrieving a codec.
 *
 * @warning This function is not thread safe!
 *
 * @code
 * avcodec_register_all();
 * codec = avcodec_find_decoder(CODEC_ID_H264);
 * if (!codec)
 *     exit(1);
 *
 * context = avcodec_alloc_context3(codec);
 *
 * if (avcodec_open(context, codec) < 0)
 *     exit(1);
 * @endcode
 *
 * @param avctx The context which will be set up to use the given codec.
 * @param codec The codec to use within the context.
 * @return zero on success, a negative value on error
 * @see avcodec_alloc_context3, avcodec_find_decoder, avcodec_find_encoder, avcodec_close
 *
 * @deprecated use avcodec_open2
 */
attribute_deprecated
int avcodec_open(AVCodecContext *avctx, AVCodec *codec);
#endif

/**
 * Initialize the AVCodecContext to use the given AVCodec. Prior to using this
 * function the context has to be allocated with avcodec_alloc_context().
 *
 * The functions avcodec_find_decoder_by_name(), avcodec_find_encoder_by_name(),
 * avcodec_find_decoder() and avcodec_find_encoder() provide an easy way for
 * retrieving a codec.
 *
 * @warning This function is not thread safe!
 *
 * @code
 * avcodec_register_all();
 * av_dict_set(&opts, "b", "2.5M", 0);
 * codec = avcodec_find_decoder(CODEC_ID_H264);
 * if (!codec)
 *     exit(1);
 *
 * context = avcodec_alloc_context();
 *
 * if (avcodec_open(context, codec, opts) < 0)
 *     exit(1);
 * @endcode
 *
 * @param avctx The context to initialize.
 * @param options A dictionary filled with AVCodecContext and codec-private options.
 *                On return this object will be filled with options that were not found.
 *
 * @return zero on success, a negative value on error
 * @see avcodec_alloc_context3(), avcodec_find_decoder(), avcodec_find_encoder(),
 *      av_dict_set(), av_opt_find().
 */
int avcodec_open2(AVCodecContext *avctx, AVCodec *codec, AVDictionary **options);

/**
 * Decode the audio frame of size avpkt->size from avpkt->data into samples.
 * Some decoders may support multiple frames in a single AVPacket, such
 * decoders would then just decode the first frame. In this case,
 * avcodec_decode_audio3 has to be called again with an AVPacket that contains
 * the remaining data in order to decode the second frame etc.
 * If no frame
 * could be outputted, frame_size_ptr is zero. Otherwise, it is the
 * decompressed frame size in bytes.
 *
 * @warning You must set frame_size_ptr to the allocated size of the
 * output buffer before calling avcodec_decode_audio3().
 *
 * @warning The input buffer must be FF_INPUT_BUFFER_PADDING_SIZE larger than
 * the actual read bytes because some optimized bitstream readers read 32 or 64
 * bits at once and could read over the end.
 *
 * @warning The end of the input buffer avpkt->data should be set to 0 to ensure that
 * no overreading happens for damaged MPEG streams.
 *
 * @note You might have to align the input buffer avpkt->data and output buffer
 * samples. The alignment requirements depend on the CPU: On some CPUs it isn't
 * necessary at all, on others it won't work at all if not aligned and on others
 * it will work but it will have an impact on performance.
 *
 * In practice, avpkt->data should have 4 byte alignment at minimum and
 * samples should be 16 byte aligned unless the CPU doesn't need it
 * (AltiVec and SSE do).
 *
 * @note Codecs which have the CODEC_CAP_DELAY capability set have a delay
 * between input and output, these need to be fed with avpkt->data=NULL,
 * avpkt->size=0 at the end to return the remaining frames.
 *
 * @param avctx the codec context
 * @param[out] samples the output buffer, sample type in avctx->sample_fmt
 * @param[in,out] frame_size_ptr the output buffer size in bytes
 * @param[in] avpkt The input AVPacket containing the input buffer.
 *            You can create such packet with av_init_packet() and by then setting
 *            data and size, some decoders might in addition need other fields.
 *            All decoders are designed to use the least fields possible though.
 * @return On error a negative value is returned, otherwise the number of bytes
 * used or zero if no frame data was decompressed (used) from the input AVPacket.
 */
int avcodec_decode_audio3(AVCodecContext *avctx, int16_t *samples,
                         int *frame_size_ptr,
                         AVPacket *avpkt);

/**
 * Decode the video frame of size avpkt->size from avpkt->data into picture.
 * Some decoders may support multiple frames in a single AVPacket, such
 * decoders would then just decode the first frame.
 *
 * @warning The input buffer must be FF_INPUT_BUFFER_PADDING_SIZE larger than
 * the actual read bytes because some optimized bitstream readers read 32 or 64
 * bits at once and could read over the end.
 *
 * @warning The end of the input buffer buf should be set to 0 to ensure that
 * no overreading happens for damaged MPEG streams.
 *
 * @note You might have to align the input buffer avpkt->data.
 * The alignment requirements depend on the CPU: on some CPUs it isn't
 * necessary at all, on others it won't work at all if not aligned and on others
 * it will work but it will have an impact on performance.
 *
 * In practice, avpkt->data should have 4 byte alignment at minimum.
 *
 * @note Codecs which have the CODEC_CAP_DELAY capability set have a delay
 * between input and output, these need to be fed with avpkt->data=NULL,
 * avpkt->size=0 at the end to return the remaining frames.
 *
 * @param avctx the codec context
 * @param[out] picture The AVFrame in which the decoded video frame will be stored.
 *             Use avcodec_alloc_frame to get an AVFrame, the codec will
 *             allocate memory for the actual bitmap.
 *             with default get/release_buffer(), the decoder frees/reuses the bitmap as it sees fit.
 *             with overridden get/release_buffer() (needs CODEC_CAP_DR1) the user decides into what buffer the decoder
 *                   decodes and the decoder tells the user once it does not need the data anymore,
 *                   the user app can at this point free/reuse/keep the memory as it sees fit.
 *
 * @param[in] avpkt The input AVpacket containing the input buffer.
 *            You can create such packet with av_init_packet() and by then setting
 *            data and size, some decoders might in addition need other fields like
 *            flags&AV_PKT_FLAG_KEY. All decoders are designed to use the least
 *            fields possible.
 * @param[in,out] got_picture_ptr Zero if no frame could be decompressed, otherwise, it is nonzero.
 * @return On error a negative value is returned, otherwise the number of bytes
 * used or zero if no frame could be decompressed.
 */
int avcodec_decode_video2(AVCodecContext *avctx, AVFrame *picture,
                         int *got_picture_ptr,
                         AVPacket *avpkt);

/**
 * Decode a subtitle message.
 * Return a negative value on error, otherwise return the number of bytes used.
 * If no subtitle could be decompressed, got_sub_ptr is zero.
 * Otherwise, the subtitle is stored in *sub.
 * Note that CODEC_CAP_DR1 is not available for subtitle codecs. This is for
 * simplicity, because the performance difference is expect to be negligible
 * and reusing a get_buffer written for video codecs would probably perform badly
 * due to a potentially very different allocation pattern.
 *
 * @param avctx the codec context
 * @param[out] sub The AVSubtitle in which the decoded subtitle will be stored, must be
                   freed with avsubtitle_free if *got_sub_ptr is set.
 * @param[in,out] got_sub_ptr Zero if no subtitle could be decompressed, otherwise, it is nonzero.
 * @param[in] avpkt The input AVPacket containing the input buffer.
 */
int avcodec_decode_subtitle2(AVCodecContext *avctx, AVSubtitle *sub,
                            int *got_sub_ptr,
                            AVPacket *avpkt);

/**
 * Frees all allocated data in the given subtitle struct.
 *
 * @param sub AVSubtitle to free.
 */
void avsubtitle_free(AVSubtitle *sub);

/**
 * Encode an audio frame from samples into buf.
 *
 * @note The output buffer should be at least FF_MIN_BUFFER_SIZE bytes large.
 * However, for PCM audio the user will know how much space is needed
 * because it depends on the value passed in buf_size as described
 * below. In that case a lower value can be used.
 *
 * @param avctx the codec context
 * @param[out] buf the output buffer
 * @param[in] buf_size the output buffer size
 * @param[in] samples the input buffer containing the samples
 * The number of samples read from this buffer is frame_size*channels,
 * both of which are defined in avctx.
 * For PCM audio the number of samples read from samples is equal to
 * buf_size * input_sample_size / output_sample_size.
 * @return On error a negative value is returned, on success zero or the number
 * of bytes used to encode the data read from the input buffer.
 */
int avcodec_encode_audio(AVCodecContext *avctx, uint8_t *buf, int buf_size,
                         const short *samples);

/**
 * Encode a video frame from pict into buf.
 * The input picture should be
 * stored using a specific format, namely avctx.pix_fmt.
 *
 * @param avctx the codec context
 * @param[out] buf the output buffer for the bitstream of encoded frame
 * @param[in] buf_size the size of the output buffer in bytes
 * @param[in] pict the input picture to encode
 * @return On error a negative value is returned, on success zero or the number
 * of bytes used from the output buffer.
 */
int avcodec_encode_video(AVCodecContext *avctx, uint8_t *buf, int buf_size,
                         const AVFrame *pict);
int avcodec_encode_subtitle(AVCodecContext *avctx, uint8_t *buf, int buf_size,
                            const AVSubtitle *sub);

int avcodec_close(AVCodecContext *avctx);

/**
 * Register all the codecs, parsers and bitstream filters which were enabled at
 * configuration time. If you do not call this function you can select exactly
 * which formats you want to support, by using the individual registration
 * functions.
 *
 * @see avcodec_register
 * @see av_register_codec_parser
 * @see av_register_bitstream_filter
 */
void avcodec_register_all(void);

/**
 * Flush buffers, should be called when seeking or when switching to a different stream.
 */
void avcodec_flush_buffers(AVCodecContext *avctx);

void avcodec_default_free_buffers(AVCodecContext *s);

/* misc useful functions */

#if FF_API_OLD_FF_PICT_TYPES
/**
 * Return a single letter to describe the given picture type pict_type.
 *
 * @param[in] pict_type the picture type
 * @return A single character representing the picture type.
 * @deprecated Use av_get_picture_type_char() instead.
 */
attribute_deprecated
char av_get_pict_type_char(int pict_type);
#endif

/**
 * Return codec bits per sample.
 *
 * @param[in] codec_id the codec
 * @return Number of bits per sample or zero if unknown for the given codec.
 */
int av_get_bits_per_sample(enum CodecID codec_id);

#if FF_API_OLD_SAMPLE_FMT
/**
 * @deprecated Use av_get_bytes_per_sample() instead.
 */
attribute_deprecated
int av_get_bits_per_sample_format(enum AVSampleFormat sample_fmt);
#endif

/* frame parsing */
typedef struct AVCodecParserContext {
    void *priv_data;
    struct AVCodecParser *parser;
    int64_t frame_offset; /* offset of the current frame */
    int64_t cur_offset; /* current offset
                           (incremented by each av_parser_parse()) */
    int64_t next_frame_offset; /* offset of the next frame */
    /* video info */
    int pict_type; /* XXX: Put it back in AVCodecContext. */
    /**
     * This field is used for proper frame duration computation in lavf.
     * It signals, how much longer the frame duration of the current frame
     * is compared to normal frame duration.
     *
     * frame_duration = (1 + repeat_pict) * time_base
     *
     * It is used by codecs like H.264 to display telecined material.
     */
    int repeat_pict; /* XXX: Put it back in AVCodecContext. */
    int64_t pts;     /* pts of the current frame */
    int64_t dts;     /* dts of the current frame */

    /* private data */
    int64_t last_pts;
    int64_t last_dts;
    int fetch_timestamp;

#define AV_PARSER_PTS_NB 4
    int cur_frame_start_index;
    int64_t cur_frame_offset[AV_PARSER_PTS_NB];
    int64_t cur_frame_pts[AV_PARSER_PTS_NB];
    int64_t cur_frame_dts[AV_PARSER_PTS_NB];

    int flags;
#define PARSER_FLAG_COMPLETE_FRAMES           0x0001
#define PARSER_FLAG_ONCE                      0x0002
/// Set if the parser has a valid file offset
#define PARSER_FLAG_FETCHED_OFFSET            0x0004

    int64_t offset;      ///< byte offset from starting packet start
    int64_t cur_frame_end[AV_PARSER_PTS_NB];

    /**
     * Set by parser to 1 for key frames and 0 for non-key frames.
     * It is initialized to -1, so if the parser doesn't set this flag,
     * old-style fallback using AV_PICTURE_TYPE_I picture type as key frames
     * will be used.
     */
    int key_frame;

    /**
     * Time difference in stream time base units from the pts of this
     * packet to the point at which the output from the decoder has converged
     * independent from the availability of previous frames. That is, the
     * frames are virtually identical no matter if decoding started from
     * the very first frame or from this keyframe.
     * Is AV_NOPTS_VALUE if unknown.
     * This field is not the display duration of the current frame.
     * This field has no meaning if the packet does not have AV_PKT_FLAG_KEY
     * set.
     *
     * The purpose of this field is to allow seeking in streams that have no
     * keyframes in the conventional sense. It corresponds to the
     * recovery point SEI in H.264 and match_time_delta in NUT. It is also
     * essential for some types of subtitle streams to ensure that all
     * subtitles are correctly displayed after seeking.
     */
    int64_t convergence_duration;

    // Timestamp generation support:
    /**
     * Synchronization point for start of timestamp generation.
     *
     * Set to >0 for sync point, 0 for no sync point and <0 for undefined
     * (default).
     *
     * For example, this corresponds to presence of H.264 buffering period
     * SEI message.
     */
    int dts_sync_point;

    /**
     * Offset of the current timestamp against last timestamp sync point in
     * units of AVCodecContext.time_base.
     *
     * Set to INT_MIN when dts_sync_point unused. Otherwise, it must
     * contain a valid timestamp offset.
     *
     * Note that the timestamp of sync point has usually a nonzero
     * dts_ref_dts_delta, which refers to the previous sync point. Offset of
     * the next frame after timestamp sync point will be usually 1.
     *
     * For example, this corresponds to H.264 cpb_removal_delay.
     */
    int dts_ref_dts_delta;

    /**
     * Presentation delay of current frame in units of AVCodecContext.time_base.
     *
     * Set to INT_MIN when dts_sync_point unused. Otherwise, it must
     * contain valid non-negative timestamp delta (presentation time of a frame
     * must not lie in the past).
     *
     * This delay represents the difference between decoding and presentation
     * time of the frame.
     *
     * For example, this corresponds to H.264 dpb_output_delay.
     */
    int pts_dts_delta;

    /**
     * Position of the packet in file.
     *
     * Analogous to cur_frame_pts/dts
     */
    int64_t cur_frame_pos[AV_PARSER_PTS_NB];

    /**
     * Byte position of currently parsed frame in stream.
     */
    int64_t pos;

    /**
     * Previous frame byte position.
     */
    int64_t last_pos;
} AVCodecParserContext;

typedef struct AVCodecParser {
    int codec_ids[5]; /* several codec IDs are permitted */
    int priv_data_size;
    int (*parser_init)(AVCodecParserContext *s);
    int (*parser_parse)(AVCodecParserContext *s,
                        AVCodecContext *avctx,
                        const uint8_t **poutbuf, int *poutbuf_size,
                        const uint8_t *buf, int buf_size);
    void (*parser_close)(AVCodecParserContext *s);
    int (*split)(AVCodecContext *avctx, const uint8_t *buf, int buf_size);
    struct AVCodecParser *next;
} AVCodecParser;

AVCodecParser *av_parser_next(AVCodecParser *c);

void av_register_codec_parser(AVCodecParser *parser);
AVCodecParserContext *av_parser_init(int codec_id);

/**
 * Parse a packet.
 *
 * @param s             parser context.
 * @param avctx         codec context.
 * @param poutbuf       set to pointer to parsed buffer or NULL if not yet finished.
 * @param poutbuf_size  set to size of parsed buffer or zero if not yet finished.
 * @param buf           input buffer.
 * @param buf_size      input length, to signal EOF, this should be 0 (so that the last frame can be output).
 * @param pts           input presentation timestamp.
 * @param dts           input decoding timestamp.
 * @param pos           input byte position in stream.
 * @return the number of bytes of the input bitstream used.
 *
 * Example:
 * @code
 *   while(in_len){
 *       len = av_parser_parse2(myparser, AVCodecContext, &data, &size,
 *                                        in_data, in_len,
 *                                        pts, dts, pos);
 *       in_data += len;
 *       in_len  -= len;
 *
 *       if(size)
 *          decode_frame(data, size);
 *   }
 * @endcode
 */
int av_parser_parse2(AVCodecParserContext *s,
                     AVCodecContext *avctx,
                     uint8_t **poutbuf, int *poutbuf_size,
                     const uint8_t *buf, int buf_size,
                     int64_t pts, int64_t dts,
                     int64_t pos);

int av_parser_change(AVCodecParserContext *s,
                     AVCodecContext *avctx,
                     uint8_t **poutbuf, int *poutbuf_size,
                     const uint8_t *buf, int buf_size, int keyframe);
void av_parser_close(AVCodecParserContext *s);


typedef struct AVBitStreamFilterContext {
    void *priv_data;
    struct AVBitStreamFilter *filter;
    AVCodecParserContext *parser;
    struct AVBitStreamFilterContext *next;
} AVBitStreamFilterContext;


typedef struct AVBitStreamFilter {
    const char *name;
    int priv_data_size;
    int (*filter)(AVBitStreamFilterContext *bsfc,
                  AVCodecContext *avctx, const char *args,
                  uint8_t **poutbuf, int *poutbuf_size,
                  const uint8_t *buf, int buf_size, int keyframe);
    void (*close)(AVBitStreamFilterContext *bsfc);
    struct AVBitStreamFilter *next;
} AVBitStreamFilter;

void av_register_bitstream_filter(AVBitStreamFilter *bsf);
AVBitStreamFilterContext *av_bitstream_filter_init(const char *name);
int av_bitstream_filter_filter(AVBitStreamFilterContext *bsfc,
                               AVCodecContext *avctx, const char *args,
                               uint8_t **poutbuf, int *poutbuf_size,
                               const uint8_t *buf, int buf_size, int keyframe);
void av_bitstream_filter_close(AVBitStreamFilterContext *bsf);

AVBitStreamFilter *av_bitstream_filter_next(AVBitStreamFilter *f);

/* memory */

/**
 * Reallocate the given block if it is not large enough, otherwise do nothing.
 *
 * @see av_realloc
 */
void *av_fast_realloc(void *ptr, unsigned int *size, size_t min_size);

/**
 * Allocate a buffer, reusing the given one if large enough.
 *
 * Contrary to av_fast_realloc the current buffer contents might not be
 * preserved and on error the old buffer is freed, thus no special
 * handling to avoid memleaks is necessary.
 *
 * @param ptr pointer to pointer to already allocated buffer, overwritten with pointer to new buffer
 * @param size size of the buffer *ptr points to
 * @param min_size minimum size of *ptr buffer after returning, *ptr will be NULL and
 *                 *size 0 if an error occurred.
 */
void av_fast_malloc(void *ptr, unsigned int *size, size_t min_size);

/**
 * Copy image src to dst. Wraps av_picture_data_copy() above.
 */
void av_picture_copy(AVPicture *dst, const AVPicture *src,
                     enum PixelFormat pix_fmt, int width, int height);

/**
 * Crop image top and left side.
 */
int av_picture_crop(AVPicture *dst, const AVPicture *src,
                    enum PixelFormat pix_fmt, int top_band, int left_band);

/**
 * Pad image.
 */
int av_picture_pad(AVPicture *dst, const AVPicture *src, int height, int width, enum PixelFormat pix_fmt,
            int padtop, int padbottom, int padleft, int padright, int *color);

/**
 * Encode extradata length to a buffer. Used by xiph codecs.
 *
 * @param s buffer to write to; must be at least (v/255+1) bytes long
 * @param v size of extradata in bytes
 * @return number of bytes written to the buffer.
 */
unsigned int av_xiphlacing(unsigned char *s, unsigned int v);

/**
 * Logs a generic warning message about a missing feature. This function is
 * intended to be used internally by FFmpeg (libavcodec, libavformat, etc.)
 * only, and would normally not be used by applications.
 * @param[in] avc a pointer to an arbitrary struct of which the first field is
 * a pointer to an AVClass struct
 * @param[in] feature string containing the name of the missing feature
 * @param[in] want_sample indicates if samples are wanted which exhibit this feature.
 * If want_sample is non-zero, additional verbage will be added to the log
 * message which tells the user how to report samples to the development
 * mailing list.
 */
void av_log_missing_feature(void *avc, const char *feature, int want_sample);

/**
 * Log a generic warning message asking for a sample. This function is
 * intended to be used internally by FFmpeg (libavcodec, libavformat, etc.)
 * only, and would normally not be used by applications.
 * @param[in] avc a pointer to an arbitrary struct of which the first field is
 * a pointer to an AVClass struct
 * @param[in] msg string containing an optional message, or NULL if no message
 */
void av_log_ask_for_sample(void *avc, const char *msg, ...) av_printf_format(2, 3);

/**
 * Register the hardware accelerator hwaccel.
 */
void av_register_hwaccel(AVHWAccel *hwaccel);

/**
 * If hwaccel is NULL, returns the first registered hardware accelerator,
 * if hwaccel is non-NULL, returns the next registered hardware accelerator
 * after hwaccel, or NULL if hwaccel is the last one.
 */
AVHWAccel *av_hwaccel_next(AVHWAccel *hwaccel);


/**
 * Lock operation used by lockmgr
 */
enum AVLockOp {
  AV_LOCK_CREATE,  ///< Create a mutex
  AV_LOCK_OBTAIN,  ///< Lock the mutex
  AV_LOCK_RELEASE, ///< Unlock the mutex
  AV_LOCK_DESTROY, ///< Free mutex resources
};

/**
 * Register a user provided lock manager supporting the operations
 * specified by AVLockOp. mutex points to a (void *) where the
 * lockmgr should store/get a pointer to a user allocated mutex. It's
 * NULL upon AV_LOCK_CREATE and != NULL for all other ops.
 *
 * @param cb User defined callback. Note: FFmpeg may invoke calls to this
 *           callback during the call to av_lockmgr_register().
 *           Thus, the application must be prepared to handle that.
 *           If cb is set to NULL the lockmgr will be unregistered.
 *           Also note that during unregistration the previously registered
 *           lockmgr callback may also be invoked.
 */
int av_lockmgr_register(int (*cb)(void **mutex, enum AVLockOp op));

/**
 * Get the type of the given codec.
 */
enum AVMediaType avcodec_get_type(enum CodecID codec_id);

/**
 * Get the AVClass for AVCodecContext. It can be used in combination with
 * AV_OPT_SEARCH_FAKE_OBJ for examining options.
 *
 * @see av_opt_find().
 */
const AVClass *avcodec_get_class(void);

#endif /* AVCODEC_AVCODEC_H */<|MERGE_RESOLUTION|>--- conflicted
+++ resolved
@@ -358,15 +358,10 @@
     CODEC_ID_QDMC,
     CODEC_ID_CELT,
 #if LIBAVCODEC_VERSION_MAJOR > 53
-<<<<<<< HEAD
     CODEC_ID_G723_1_DEPRECATED,
     CODEC_ID_G729_DEPRECATED,
-=======
-    CODEC_ID_G723_1,
-    CODEC_ID_G729,
     CODEC_ID_8SVX_EXP,
     CODEC_ID_8SVX_FIB,
->>>>>>> f2bd8a07
 #endif
     CODEC_ID_G729 = 0x15800,
     CODEC_ID_G723_1= 0x15801,
@@ -387,14 +382,10 @@
 
     /* other specific kind of codecs (generally used for attachments) */
     CODEC_ID_FIRST_UNKNOWN = 0x18000,           ///< A dummy ID pointing at the start of various fake codecs.
-<<<<<<< HEAD
-    CODEC_ID_TTF= 0x18000,
+    CODEC_ID_TTF = 0x18000,
     CODEC_ID_BINTEXT    = MKBETAG('B','T','X','T'),
     CODEC_ID_XBIN       = MKBETAG('X','B','I','N'),
     CODEC_ID_IDF        = MKBETAG( 0 ,'I','D','F'),
-=======
-    CODEC_ID_TTF = 0x18000,
->>>>>>> f2bd8a07
 
     CODEC_ID_PROBE = 0x19000, ///< codec_id is not known (like CODEC_ID_NONE) but lavf should attempt to identify it
 
