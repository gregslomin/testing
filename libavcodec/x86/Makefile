--- conflicted
+++ resolved
@@ -40,12 +40,8 @@
 YASM-OBJS-$(CONFIG_AAC_DECODER)        += x86/sbrdsp.o
 YASM-OBJS-$(CONFIG_AC3DSP)             += x86/ac3dsp.o
 YASM-OBJS-$(CONFIG_DCT)                += x86/dct32_sse.o
-<<<<<<< HEAD
 YASM-OBJS-$(CONFIG_DIRAC_DECODER)      += x86/diracdsp_mmx.o x86/diracdsp_yasm.o
-YASM-OBJS-$(CONFIG_ENCODERS)           += x86/dsputilenc_yasm.o
-=======
 YASM-OBJS-$(CONFIG_ENCODERS)           += x86/dsputilenc.o
->>>>>>> 69665bd6
 YASM-OBJS-$(CONFIG_FFT)                += x86/fft_mmx.o                 \
                                           $(YASM-OBJS-FFT-yes)
 
@@ -68,12 +64,8 @@
 YASM-OBJS-$(CONFIG_RV30_DECODER)       += x86/rv34dsp.o
 YASM-OBJS-$(CONFIG_RV40_DECODER)       += x86/rv34dsp.o                 \
                                           x86/rv40dsp.o
-<<<<<<< HEAD
 YASM-OBJS-$(CONFIG_V210_DECODER)       += x86/v210.o
-YASM-OBJS-$(CONFIG_VC1_DECODER)        += x86/vc1dsp_yasm.o
-=======
 YASM-OBJS-$(CONFIG_VC1_DECODER)        += x86/vc1dsp.o
->>>>>>> 69665bd6
 YASM-OBJS-$(CONFIG_VP3DSP)             += x86/vp3dsp.o
 YASM-OBJS-$(CONFIG_VP6_DECODER)        += x86/vp56dsp.o
 YASM-OBJS-$(CONFIG_VP8_DECODER)        += x86/vp8dsp.o
