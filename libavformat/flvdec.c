--- conflicted
+++ resolved
@@ -187,12 +187,7 @@
         for (i = 0; i < arraylen && avio_tell(ioc) < max_pos - 1; i++) {
             if (avio_r8(ioc) != AMF_DATA_TYPE_NUMBER)
                 goto finish;
-<<<<<<< HEAD
-            current_array[0][i] = av_int2dbl(avio_rb64(ioc));
-=======
-            num_val = av_int2double(avio_rb64(ioc));
-            current_array[i] = num_val;
->>>>>>> 599b4c6e
+            current_array[0][i] = av_int2double(avio_rb64(ioc));
         }
         if (times && filepositions) {
             // All done, exiting at a position allowing amf_parse_object
